--- conflicted
+++ resolved
@@ -24,13 +24,13 @@
 mb = MusicBrainzClient(cfg.MB_USERNAME, cfg.MB_PASSWORD, cfg.MB_SITE)
 
 """
-CREATE TABLE bot_wp_artist_country (
+CREATE TABLE bot_wp_artist_data (
     gid uuid NOT NULL,
     processed timestamp with time zone DEFAULT now()
 );
 
-ALTER TABLE ONLY bot_wp_artist_country
-    ADD CONSTRAINT bot_wp_artist_pkey PRIMARY KEY (gid);
+ALTER TABLE ONLY bot_wp_artist_data
+    ADD CONSTRAINT bot_wp_artist_data_pkey PRIMARY KEY (gid);
 
 """
 
@@ -50,20 +50,15 @@
 LEFT JOIN bot_wp_artist_data b ON a.gid = b.gid
 WHERE
     b.gid IS NULL AND
-<<<<<<< HEAD
-    a.country IS NULL AND
-    u.url LIKE 'http://"""+wp_lang+""".wikipedia.org/wiki/%%'
-=======
     (
         a.country IS NULL OR
         a.type IS NULL OR
         ((a.type IS NULL OR a.type = 1) AND (a.begin_date_year IS NULL OR a.gender IS NULL)) OR
         ((a.type IS NULL OR a.type = 2) AND (a.begin_date_year IS NULL))
     ) AND
-    u.url LIKE 'http://en.wikipedia.org/wiki/%%'
->>>>>>> c95e48e0
+    u.url LIKE 'http://"""+wp_lang+""".wikipedia.org/wiki/%%'
 ORDER BY a.id
-LIMIT 10000
+LIMIT 10
 """
 
 performance_name_query = """
@@ -110,19 +105,16 @@
     return urllib.unquote(url[len(prefix):].encode('utf8')).decode('utf8')
 
 category_re = {}
-category_re['en'] = re.compile(r'\[\[Category:(.+?)\]\]')
+category_re['en'] = re.compile(r'\[\[Category:(.+?)(?:\|.*?)?\]\]')
 category_re['fr'] = re.compile(r'\[\[Cat\xe9gorie:(.+?)\]\]')
 infobox_re = {}
 infobox_re['en'] = re.compile(r'\{\{Infobox (musical artist|person)[^|]*((?:[^{}].*?|\{\{.*?\}\})*)\}\}', re.DOTALL)
 infobox_re['fr'] = re.compile(r'\{\{Infobox (Musique \(artiste\)|Musique classique \(personnalit\xe9\))[^|]*((?:[^{}].*?|\{\{.*?\}\})*)\}\}', re.DOTALL)
-
-<<<<<<< HEAD
+persondata_re = {}
+persondata_re['en'] = re.compile(r'\{\{Persondata[^|]*((?:[^{}].*?|\{\{.*?\}\})*)\}\}', re.DOTALL)
+persondata_re['fr'] = re.compile(r'\{\{Métadonn\xe9es personne[^|]*((?:[^{}].*?|\{\{.*?\}\})*)\}\}', re.DOTALL)
+
 link_countries = {}
-=======
-category_re = re.compile(r'\[\[Category:(.+?)(?:\|.*?)?\]\]')
-infobox_re = re.compile(r'\{\{Infobox (musical artist|person)[^|]*((?:[^{}].*?|\{\{.*?\}\})*)\}\}', re.DOTALL)
-persondata_re = re.compile(r'\{\{Persondata[^|]*((?:[^{}].*?|\{\{.*?\}\})*)\}\}', re.DOTALL)
->>>>>>> c95e48e0
 
 link_countries['en'] = {
     'Afghanistan': 'AF',
@@ -847,7 +839,7 @@
 
 
 def parse_persondata(page):
-    match = persondata_re.search(page)
+    match = persondata_re[wp_lang].search(page)
     info = {}
     if match is None:
         return info
@@ -865,17 +857,13 @@
 
 
 def extract_page_categories(page):
-    categories = category_re.findall(page)
+    categories = category_re[wp_lang].findall(page)
     return categories
 
 
 def determine_country_from_categories(categories):
     countries = set()
     relevant_categories = []
-<<<<<<< HEAD
-    categories = category_re[wp_lang].findall(page)
-=======
->>>>>>> c95e48e0
     for category in categories:
         category = category.replace('_', ' ')
         for name, code in category_countries[wp_lang].iteritems():
