--- conflicted
+++ resolved
@@ -57,12 +57,8 @@
         ((a.type IS NULL OR a.type = 1) AND (a.begin_date_year IS NULL OR a.gender IS NULL)) OR
         ((a.type IS NULL OR a.type = 2) AND (a.begin_date_year IS NULL))
     ) AND
-<<<<<<< HEAD
+    l.edits_pending = 0 AND
     u.url LIKE 'http://"""+wp_lang+""".wikipedia.org/wiki/%%'
-=======
-    l.edits_pending = 0 AND
-    u.url LIKE 'http://en.wikipedia.org/wiki/%%'
->>>>>>> 24880b9a
 ORDER BY a.id
 LIMIT 20
 """
@@ -1130,13 +1126,8 @@
         all_countries.update(countries)
         all_reasons.append(reason)
         has_categories = True
-<<<<<<< HEAD
-    if len(all_reasons) < 2 or not all_countries or not has_categories:
+    if len(all_reasons) < 1 or not all_countries or not has_categories:
         colored_out(bcolors.WARNING, ' * not enough sources for countries', all_countries, all_reasons)
-=======
-    if len(all_reasons) < 1 or not all_countries or not has_categories:
-        out(' * not enough sources for countries', all_countries, all_reasons)
->>>>>>> 24880b9a
         return None, []
     if len(all_countries) > 1:
         colored_out(bcolors.FAIL, ' * conflicting countries', all_countries, all_reasons)
