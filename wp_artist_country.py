#!/usr/bin/python
# -*- coding: utf-8 -*-

import sys
import os
import datetime
import re
import sqlalchemy
from simplemediawiki import MediaWiki
from editing import MusicBrainzClient
import pprint
import urllib
import time
<<<<<<< HEAD
from utils import mangle_name, join_names, mw_remove_markup, out, colored_out, bcolors
=======
from utils import mangle_name, join_names, mw_remove_markup, out, get_page_content
>>>>>>> 11750d25
import config as cfg

wp_lang = sys.argv[1] if len(sys.argv) > 1 else 'en'

CHECK_PERFORMANCE_NAME = False

engine = sqlalchemy.create_engine(cfg.MB_DB)
db = engine.connect()
db.execute("SET search_path TO musicbrainz")

wp = MediaWiki('http://%s.wikipedia.org/w/api.php' % wp_lang)

mb = MusicBrainzClient(cfg.MB_USERNAME, cfg.MB_PASSWORD, cfg.MB_SITE)

"""
CREATE TABLE bot_wp_artist_data (
    gid uuid NOT NULL,
    lang character varying(2),
    processed timestamp with time zone DEFAULT now()
);

ALTER TABLE ONLY bot_wp_artist_data
    ADD CONSTRAINT bot_wp_artist_data_pkey PRIMARY KEY (gid, lang);

"""

query = """
SELECT DISTINCT
    a.id, a.gid, a.name, a.country, a.type, a.gender,
    a.begin_date_year,
    a.begin_date_month,
    a.begin_date_day,
    a.end_date_year,
    a.end_date_month,
    a.end_date_day,
    u.url
FROM s_artist a
JOIN l_artist_url l ON l.entity0 = a.id AND l.link IN (SELECT id FROM link WHERE link_type = 179)
JOIN url u ON u.id = l.entity1
LEFT JOIN bot_wp_artist_data b ON a.gid = b.gid
WHERE
    b.gid IS NULL AND
    (
        a.country IS NULL OR
        a.type IS NULL OR
        ((a.type IS NULL OR a.type = 1) AND (a.begin_date_year IS NULL OR a.gender IS NULL)) OR
        ((a.type IS NULL OR a.type = 2) AND (a.begin_date_year IS NULL))
    ) AND
    l.edits_pending = 0 AND
    u.url LIKE 'http://"""+wp_lang+""".wikipedia.org/wiki/%%'
ORDER BY a.id
<<<<<<< HEAD
LIMIT 20
=======
LIMIT 100
>>>>>>> 11750d25
"""

performance_name_query = """
SELECT count(*) FROM l_artist_artist
WHERE link IN (SELECT id FROM link WHERE link_type = 108)
AND entity1 = %s
"""

<<<<<<< HEAD
def get_page_content_from_cache(title):
    key = title.encode('utf-8', 'xmlcharrefreplace').replace('/', '_')
    file = os.path.join('wiki-cache', wp_lang, key[0], key)
    if os.path.exists(file):
        return open(file).read().decode('utf8')


def add_page_content_to_cache(title, content):
    key = title.encode('utf-8', 'xmlcharrefreplace').replace('/', '_')
    dir = os.path.join('wiki-cache', wp_lang, key[0])
    if not os.path.exists(dir):
        os.mkdir(dir)
    file = os.path.join(dir, key)
    f = open(file, 'w')
    f.write(content.encode('utf8'))
    f.close()


def get_page_content(wp, title):
    content = get_page_content_from_cache(title)
    if content:
        return content
    resp = wp.call({'action': 'query', 'prop': 'revisions', 'titles': title.encode('utf8'), 'rvprop': 'content'})
    pages = resp['query']['pages'].values()
    if not pages or 'revisions' not in pages[0]:
        return None
    content = pages[0]['revisions'][0].values()[0]
    add_page_content_to_cache(title, content)
    return content


def extract_page_title(url):
    prefix = 'http://%s.wikipedia.org/wiki/' % wp_lang
    if not url.startswith(prefix):
        return None
    return urllib.unquote(url[len(prefix):].encode('utf8')).decode('utf8')

category_re = {}
category_re['en'] = re.compile(r'\[\[Category:(.+?)(?:\|.*?)?\]\]')
category_re['fr'] = re.compile(r'\[\[Cat\xe9gorie:(.+?)\]\]')

infobox_re = {}
infobox_re['en'] = re.compile(r'\{\{Infobox (musical artist|person)[^|]*((?:[^{}].*?|\{\{.*?\}\})*)\}\}', re.DOTALL)
infobox_re['fr'] = re.compile(r'\{\{Infobox (Musique \(artiste\)|Musique classique \(personnalit\xe9\))[^|]*((?:[^{}].*?|\{\{.*?\}\})*)\}\}', re.DOTALL)
=======
>>>>>>> 11750d25

persondata_re = {}
persondata_re['en'] = re.compile(r'\{\{Persondata[^|]*((?:[^{}].*?|\{\{.*?\}\})*)\}\}', re.DOTALL)
persondata_re['fr'] = re.compile(r'\{\{Métadonn\xe9es personne[^|]*((?:[^{}].*?|\{\{.*?\}\})*)\}\}', re.DOTALL)

pronouns_re = {}
pronouns_re['en'] = re.compile(r'\b(he|she|her|his)\b', re.I)
pronouns_re['fr'] = re.compile(r'\b(il|elle)\b', re.I)
pronouns_female = {}
pronouns_female['en'] = ('she', 'her')
pronouns_female['fr'] = ('elle')

link_countries = {}

link_countries['en'] = {
    'Afghanistan': 'AF',
    'Albania': 'AL',
    'Algeria': 'DZ',
    'American Samoa': 'AS',
    'Andorra': 'AD',
    'Angola': 'AO',
    'Anguilla': 'AI',
    'Antarctica': 'AQ',
    'Antigua and Barbuda': 'AG',
    'Argentina': 'AR',
    'Armenia': 'AM',
    'Aruba': 'AW',
    'Australia': 'AU',
    'Austria': 'AT',
    'Azerbaijan': 'AZ',
    'Bahamas': 'BS',
    'Bahrain': 'BH',
    'Bangladesh': 'BD',
    'Barbados': 'BB',
    'Belarus': 'BY',
    'Belgium': 'BE',
    'Belize': 'BZ',
    'Benin': 'BJ',
    'Bermuda': 'BM',
    'Bhutan': 'BT',
    'Bolivia': 'BO',
    'Bosnia and Herzegovina': 'BA',
    'Botswana': 'BW',
    'Bouvet Island': 'BV',
    'Brazil': 'BR',
    'Brazilia': 'BR',
    'Brisbane': 'AU',
    'British Indian Ocean Territory': 'IO',
    'Brunei Darussalam': 'BN',
    'Bulgaria': 'BG',
    'Burkina Faso': 'BF',
    'Burundi': 'BI',
    'Cambodia': 'KH',
    'Cameroon': 'CM',
    'Canada': 'CA',
    'Canadians': 'CA',
    'Cape Verde': 'CV',
    'Cayman Islands': 'KY',
    'Central African Republic': 'CF',
    'Chad': 'TD',
    'Chile': 'CL',
    'China': 'CN',
    'Christmas Island': 'CX',
    'Cocos (Keeling) Islands': 'CC',
    'Colombia': 'CO',
    'Comoros': 'KM',
    'Congo': 'CG',
    'Republic of the Congo': 'CG',
    'Congo, The Democratic Republic of the': 'CD',
    'Cook Islands': 'CK',
    'Costa Rica': 'CR',
    'Croatia': 'HR',
    'Cuba': 'CU',
    'Cyprus': 'CY',
    'Czech Republic': 'CZ',
    'Denmark': 'DK',
    'Djibouti': 'DJ',
    'Dominica': 'DM',
    'East Germany': 'DE',
    'Ecuador': 'EC',
    'Egypt': 'EG',
    'El Salvador': 'SV',
    'England': 'GB',
    'Equatorial Guinea': 'GQ',
    'Eritrea': 'ER',
    'Estonia': 'EE',
    'Ethiopia': 'ET',
    'Falkland Islands (Malvinas)': 'FK',
    'Faroe Islands': 'FO',
    'Fiji': 'FJ',
    'Finland': 'FI',
    'France': 'FR',
    'French Guiana': 'GF',
    'French Polynesia': 'PF',
    'French Southern Territories': 'TF',
    'Gabon': 'GA',
    'Gambia': 'GM',
    'Georgia': 'GE',
    'Germany': 'DE',
    'Ghana': 'GH',
    'Gibraltar': 'GI',
    'Greece': 'GR',
    'Greenland': 'GL',
    'Grenada': 'GD',
    'Guadeloupe': 'GP',
    'Guam': 'GU',
    'Guatemala': 'GT',
    'Guernsey': 'GG',
    'Guinea-Bissau': 'GW',
    'Guinea': 'GN',
    'Guyana': 'GY',
    'Haiti': 'HT',
    'Heard Island and McDonald Islands': 'HM',
    'Honduras': 'HN',
    'Hong Kong': 'HK',
    'Hungary': 'HU',
    'Iceland': 'IS',
    'India': 'IN',
    'Indonesia': 'ID',
    'Iran, Islamic Republic of': 'IR',
    'Iraq': 'IQ',
    'Ireland': 'IE',
    'Repubic of Ireland': 'IE',
    'Isle of Man': 'IM',
    'Israel': 'IL',
    'Italian people': 'IT',
    'Italy': 'IT',
    'Jamaica': 'JM',
    'Japan': 'JP',
    'Tokyo': 'JP',
    'Jersey': 'JE',
    'Jordan': 'JO',
    'Kazakhstan': 'KZ',
    'Kenya': 'KE',
    'Kingdom of the Netherlands': 'NL',
    'Kiribati': 'KI',
    'Korea (South), Republic of': 'KR',
    'Kuwait': 'KW',
    'Kyrgyzstan': 'KG',
    'Latvia': 'LV',
    'Lebanon': 'LB',
    'Lesotho': 'LS',
    'Liberia': 'LR',
    'Libyan Arab Jamahiriya': 'LY',
    'Liechtenstein': 'LI',
    'Lithuania': 'LT',
    'London, England': 'GB',
    'London': 'GB',
    'Luxembourg': 'LU',
    'Macao': 'MO',
    'Macedonia, The Former Yugoslav Republic of': 'MK',
    'Madagascar': 'MG',
    'Malawi': 'MW',
    'Malaysia': 'MY',
    'Maldives': 'MV',
    'Mali': 'ML',
    'Malta': 'MT',
    'Manchester': 'GB',
    'Marshall Islands': 'MH',
    'Martinique': 'MQ',
    'Mauritania': 'MR',
    'Mauritius': 'MU',
    'Mayotte': 'YT',
    'Mexico': 'MX',
    'Micronesia, Federated States of': 'FM',
    'Moldova': 'MD',
    'Monaco': 'MC',
    'Mongolia': 'MN',
    'Montenegro': 'ME',
    'Montserrat': 'MS',
    'Morocco': 'MA',
    'Mozambique': 'MZ',
    'Myanmar': 'MM',
    'Namibia': 'NA',
    'Nauru': 'NR',
    'Nepal': 'NP',
    'Netherlands Antilles': 'AN',
    'Netherlands': 'NL',
    'New Caledonia': 'NC',
    'New Zealand': 'NZ',
    'Nicaragua': 'NI',
    'Nigeria': 'NG',
    'Niger': 'NE',
    'Niue': 'NU',
    'Norfolk Island': 'NF',
    'Northern Mariana Islands': 'MP',
    'Norway': 'NO',
    'Oman': 'OM',
    'Pakistan': 'PK',
    'Palau': 'PW',
    'Palestinian Territory': 'PS',
    'Panama': 'PA',
    'Papua New Guinea': 'PG',
    'Paraguay': 'PY',
    'Peru': 'PE',
    'Philippines': 'PH',
    'Pitcairn': 'PN',
    'Poland': 'PL',
    'Portugal': 'PT',
    'Puerto Rico': 'PR',
    'Qatar': 'QA',
    'Reunion': 'RE',
    'Romania': 'RO',
    'Russian Federation': 'RU',
    'Rwanda': 'RW',
    'Saint Barthelemy': 'BL',
    'Saint Helena': 'SH',
    'Saint Kitts and Nevis': 'KN',
    'Saint Lucia': 'LC',
    'Saint Martin': 'MF',
    'Saint Pierre and Miquelon': 'PM',
    'Saint Vincent and The Grenadines': 'VC',
    'Samoa': 'WS',
    'San Marino': 'SM',
    'Sao Tome and Principe': 'ST',
    'Saudi Arabia': 'SA',
    'Scotland': 'GB',
    'Senegal': 'SN',
    'Serbia and Montenegro': 'CS',
    'Serbia': 'RS',
    'Seychelles': 'SC',
    'Sierra Leone': 'SL',
    'Singapore': 'SG',
    'Slovakia': 'SK',
    'Slovenia': 'SI',
    'Solomon Islands': 'SB',
    'Somalia': 'SO',
    'South Africa': 'ZA',
    'South Georgia and the South Sandwich Islands': 'GS',
    'Spain': 'ES',
    'Sri Lanka': 'LK',
    'Sudan': 'SD',
    'Suriname': 'SR',
    'Svalbard and Jan Mayen': 'SJ',
    'Swaziland': 'SZ',
    'Sweden': 'SE',
    'Switzerland': 'CH',
    'Syrian Arab Republic': 'SY',
    'Taiwan': 'TW',
    'Tajikistan': 'TJ',
    'Tanzania, United Republic of': 'TZ',
    'Thailand': 'TH',
    'Timor-Leste': 'TL',
    'Togo': 'TG',
    'Tokelau': 'TK',
    'Tonga': 'TO',
    'Trinidad and Tobago': 'TT',
    'Tunisia': 'TN',
    'Turkey': 'TR',
    'Turkmenistan': 'TM',
    'Turks and Caicos Islands': 'TC',
    'Tuvalu': 'TV',
    'Uganda': 'UG',
    'Ukraine': 'UA',
    'United Arab Emirates': 'AE',
    'United Kingdom': 'GB',
    'United Kingdom': 'GB',
    'United States Minor Outlying Islands': 'UM',
    'United States': 'US',
    'Uruguay': 'UY',
    'USA': 'US',
    'Uzbekistan': 'UZ',
    'Vanuatu': 'VU',
    'Vatican City State (Holy See)': 'VA',
    'Venezuela': 'VE',
    'Viet Nam': 'VN',
    'Virgin Islands, British': 'VG',
    'Virgin Islands, U.S.': 'VI',
    'Wales': 'GB',
    'Wallis and Futuna': 'WF',
    'Western Sahara': 'EH',
    'Yemen': 'YE',
    'Yugoslavia': 'YU',
    'Zambia': 'ZM',
    'Korean': 'ZW',
}

link_countries['fr'] = {
    'Afghanistan': 'AF',
    'Albanie': 'AL',
    'Algérie': 'DZ',
    'American Samoa': 'AS',
    'Andorre': 'AD',
    'Angola': 'AO',
    'Anguilla': 'AI',
    'Antarctique': 'AQ',
    'Antigua and Barbuda': 'AG',
    'Argentine': 'AR',
    'Arménie': 'AM',
    'Aruba': 'AW',
    'Australie': 'AU',
    'Autriche': 'AT',
    'Azerbaijan': 'AZ',
    'Bahamas': 'BS',
    'Bahrain': 'BH',
    'Bangladesh': 'BD',
    'Barbados': 'BB',
    'Belarus': 'BY',
    'Belgique': 'BE',
    'Belize': 'BZ',
    'Benin': 'BJ',
    'Bermuda': 'BM',
    'Bhutan': 'BT',
    'Bolivia': 'BO',
    'Bosnia and Herzegovina': 'BA',
    'Botswana': 'BW',
    'Bouvet Island': 'BV',
    'Brézil': 'BR',
    'Brazilia': 'BR',
    'Brisbane': 'AU',
    'British Indian Ocean Territory': 'IO',
    'Brunei Darussalam': 'BN',
    'Bulgarie': 'BG',
    'Burkina Faso': 'BF',
    'Burundi': 'BI',
    'Cambodge': 'KH',
    'Cameroun': 'CM',
    'Canada': 'CA',
    'Canadiens': 'CA',
    'Cape Verde': 'CV',
    'Cayman Islands': 'KY',
    'République centrafricaine': 'CF',
    'Chad': 'TD',
    'Chili': 'CL',
    'Chine': 'CN',
    'Christmas Island': 'CX',
    'Cocos (Keeling) Islands': 'CC',
    'Colombie': 'CO',
    'Comoros': 'KM',
    'Congo': 'CG',
    'République du Congo': 'CG',
    'République démocratique du Congo': 'CD',
    'Cook Islands': 'CK',
    'Costa Rica': 'CR',
    'Croatie': 'HR',
    'Cuba': 'CU',
    'Cyprus': 'CY',
    'Czech Republic': 'CZ',
    'Danemark': 'DK',
    'Djibouti': 'DJ',
    'Dominica': 'DM',
    'East Germany': 'DE',
    'Équateur (pays)': 'EC',
    'Égypte': 'EG',
    'El Salvador': 'SV',
    'Angleterre': 'GB',
    'Equatorial Guinea': 'GQ',
    'Eritrea': 'ER',
    'Estonie': 'EE',
    'Éthiopie': 'ET',
    'Falkland Islands (Malvinas)': 'FK',
    'Faroe Islands': 'FO',
    'Fiji': 'FJ',
    'Finlande': 'FI',
    'France': 'FR',
    'Guyane': 'GF',
    'Polynésie française': 'PF',
    'Terres australes et antarctiques françaises': 'TF',
    'Gabon': 'GA',
    'Gambia': 'GM',
    'Géorgie': 'GE',
    'Allemagne': 'DE',
    'Ghana': 'GH',
    'Gibraltar': 'GI',
    'Grèce': 'GR',
    'Greenland': 'GL',
    'Grenada': 'GD',
    'Guadeloupe': 'GP',
    'Guam': 'GU',
    'Guatemala': 'GT',
    'Guernsey': 'GG',
    'Guinée-Bissau': 'GW',
    'Guinée': 'GN',
    'Guyana': 'GY',
    'Haiti': 'HT',
    'Heard Island and McDonald Islands': 'HM',
    'Honduras': 'HN',
    'Hong Kong': 'HK',
    'Hungary': 'HU',
    'Iceland': 'IS',
    'Inde': 'IN',
    'Indonésie': 'ID',
    'Iran, Islamic Republic of': 'IR',
    'Iraq': 'IQ',
    'Irelande': 'IE',
    'Isle of Man': 'IM',
    'Israel': 'IL',
    'Italian people': 'IT',
    'Italie': 'IT',
    'Jamaïque': 'JM',
    'Japon': 'JP',
    'Tokyo': 'JP',
    'Jersey': 'JE',
    'Jordan': 'JO',
    'Kazakhstan': 'KZ',
    'Kenya': 'KE',
    'Royaume des Pays-Bas': 'NL',
    'Kiribati': 'KI',
    'Corée du Sud': 'KR',
    'Koweït': 'KW',
    'Kirghizistan': 'KG',
    'Latvia': 'LV',
    'Liban': 'LB',
    'Lesotho': 'LS',
    'Libéria': 'LR',
    'Liberia': 'LR',
    'Libyan Arab Jamahiriya': 'LY',
    'Liechtenstein': 'LI',
    'Lituanie': 'LT',
    'Londres': 'GB',
    'Luxembourg': 'LU',
    'Macao': 'MO',
    'Macédoine (pays)': 'MK',
    'Madagascar': 'MG',
    'Malawi': 'MW',
    'Malaisie': 'MY',
    'Maldives': 'MV',
    'Mali': 'ML',
    'Malte': 'MT',
    'Manchester': 'GB',
    'Îles Marshall': 'MH',
    'Martinique': 'MQ',
    'Mauritanie': 'MR',
    'Maurice (pays)': 'MU',
    'Mayotte': 'YT',
    'Mexique': 'MX',
    'Micronesia, Federated States of': 'FM',
    'Moldavie': 'MD',
    'Monaco': 'MC',
    'Mongolie': 'MN',
    'Monténégro': 'ME',
    'Montserrat': 'MS',
    'Maroc': 'MA',
    'Mozambique': 'MZ',
    'Myanmar': 'MM',
    'Namibie': 'NA',
    'Nauru': 'NR',
    'Népal': 'NP',
    'Antilles néerlandaises': 'AN',
    'Pays-Bas': 'NL',
    'Nouvelle-Calédonie': 'NC',
    'Nouvelle-Zélande': 'NZ',
    'Nicaragua': 'NI',
    'Nigeria': 'NG',
    'Nigéria': 'NG',
    'Niger': 'NE',
    'Niue': 'NU',
    'Norfolk Island': 'NF',
    'Northern Mariana Islands': 'MP',
    'Norvège': 'NO',
    'Oman': 'OM',
    'Pakistan': 'PK',
    'Palau': 'PW',
    'Paris': 'FR',
    'État de Palestine': 'PS',
    'Panama': 'PA',
    'Papouasie-Nouvelle-Guinée': 'PG',
    'Paraguay': 'PY',
    'Pérou': 'PE',
    'Philippines': 'PH',
    'Pitcairn': 'PN',
    'Pologne': 'PL',
    'Portugal': 'PT',
    'Puerto Rico': 'PR',
    'Qatar': 'QA',
    'Katar': 'QA',
    'Réunion': 'RE',
    'Roumanie': 'RO',
    'Russie': 'RU',
    'Fédération de Russie': 'RU',
    'Rwanda': 'RW',
    'Saint-Barthélemy': 'BL',
    'Saint Helena': 'SH',
    'Saint Kitts and Nevis': 'KN',
    'Saint Lucia': 'LC',
    'Saint Martin': 'MF',
    'Saint-Pierre-et-Miquelon': 'PM',
    'Saint Vincent and The Grenadines': 'VC',
    'Samoa': 'WS',
    'San Marino': 'SM',
    'Sao Tome and Principe': 'ST',
    'Saudi Arabia': 'SA',
    'Écosse': 'GB',
    'Sénégal': 'SN',
    'Serbie-et-Monténégro': 'CS',
    'Serbie': 'RS',
    'Seychelles': 'SC',
    'Sierra Leone': 'SL',
    'Singapour': 'SG',
    'Slovaquie': 'SK',
    'Slovénie': 'SI',
    'Solomon Islands': 'SB',
    'Somalie': 'SO',
    'Afrique du Sud': 'ZA',
    'South Georgia and the South Sandwich Islands': 'GS',
    'Espagne': 'ES',
    'Sri Lanka': 'LK',
    'Soudan': 'SD',
    'Suriname': 'SR',
    'Svalbard and Jan Mayen': 'SJ',
    'Swaziland': 'SZ',
    'Suède': 'SE',
    'Suisse': 'CH',
    'Confédération suisse': 'CH',
    'Syrian Arab Republic': 'SY',
    'Taïwan': 'TW',
    'Tadjikistan': 'TJ',
    'Tanzania, United Republic of': 'TZ',
    'Thaïlande': 'TH',
    'Timor-Leste': 'TL',
    'Togo': 'TG',
    'Tokelau': 'TK',
    'Tonga': 'TO',
    'Trinité-et-Tobago': 'TT',
    'Tunisie': 'TN',
    'Turquie': 'TR',
    'Turkménistan': 'TM',
    'Turks and Caicos Islands': 'TC',
    'Tuvalu': 'TV',
    'Ouganda': 'UG',
    'Ukraine': 'UA',
    'Émirats arabes unis': 'AE',
    'Royaume Uni': 'GB',
    'Royaume-Uni': 'GB',
    'United States Minor Outlying Islands': 'UM',
    'États-Unis': 'US',
    'Uruguay': 'UY',
    'USA': 'US',
    'Uzbekistan': 'UZ',
    'Vanuatu': 'VU',
    'Vatican City State (Holy See)': 'VA',
    'Venezuela': 'VE',
    'Vénézuéla': 'VE',
    'Viêt Nam': 'VN',
    'Virgin Islands, British': 'VG',
    'Virgin Islands, U.S.': 'VI',
    'Pays de Galles': 'GB',
    'Wallis-et-Futuna': 'WF',
    'Western Sahara': 'EH',
    'Yémen': 'YE',
    'Yougoslavie': 'YU',
    'Zambia': 'ZM',
    'Zimbabwe': 'ZW',
    'Québec': 'CA'
}

link_us_states = [
    'Alabama',
    'Alaska',
    'Arizona',
    'Arkansas',
    'California',
    'Colorado',
    'Connecticut',
    'Delaware',
    'Florida',
    'Georgia',
    'Hawaii',
    'Idaho',
    'Illinois',
    'Indiana',
    'Iowa',
    'Kansas',
    'Kentucky',
    'Louisiana',
    'Maine',
    'Maryland',
    'Massachusetts',
    'Michigan',
    'Minnesota',
    'Mississippi',
    'Missouri',
    'Montana',
    'Nebraska',
    'Nevada',
    'New Hampshire',
    'New Jersey',
    'New Mexico',
    'New York',
    'North Carolina',
    'North Dakota',
    'Ohio',
    'Oklahoma',
    'Oregon',
    'Pennsylvania',
    'Rhode Island',
    'South Carolina',
    'South Dakota',
    'Tennessee',
    'Texas',
    'Utah',
    'Vermont',
    'Virginia',
    'Washington',
    'Washington D.C.',
    'Washington, D.C.',
    'West Virginia',
    'Wisconsin',
    'Wyoming',
]

category_countries = {}

category_countries['en'] = {
    'American': 'US',
    'English': 'GB',
    'British': 'GB',
    'Scottish': 'GB',
    'Welch': 'GB',
    'Belgian': 'BE',
    'Dutch': 'NL',
    'French': 'FR',
    'Polish': 'PL',
    'Swiss': 'CH',
    'Italian': 'IT',
    'Pakistani': 'PK',
    'Spanish': 'ES',
    'German': 'DE',
    'Greek': 'GR',
    'Australian': 'AU',
    'Canadian': 'CA',
    'Indonesian': 'ID',
    'Swedish': 'SE',
    'Brazilian': 'BR',
    'Irish': 'IE',
    'Korean': 'KR',
    'Japanese': 'JP',
    'Chinese': 'CN',
    'Russian': 'RU',
    'Hungarian': 'HU',
    'Slovak': 'SK',
    'Slovenian': 'SI',
    'Czech': 'CZ',
    'Ukrainian': 'UA',
    'Turkish': 'TR',
    'Romanian': 'RO',
    'Polish': 'PL',
    'Portugal': 'PT',
    'Norwegian': 'NO',
    'Mexican': 'MX',
    'Latvian': 'LV',
    'Estonian': 'EE',
    'Finnish': 'FI',
    'Austrian': 'AT',
    'Israeli': 'IL',
    'South African': 'ZA',
    'Puerto Rican': 'PR',
    'Senegalese': 'SN',
    'Croatian': 'HR',
    'Danish': 'DK',
    'Icelandic': 'IS',
    'Jamaican': 'JM',
    'New Zealand': 'NZ',
    'Algerian': 'DZ',
    'Cuban': 'CU',
    'Hong Kong': 'HK',
    'Singaporean': 'SG',
    'Filipino': 'PH',
    'Republic of the Congo': 'CG',
    'Mozambican': 'MZ',
}

category_countries['fr'] = {
    'américain': 'US',
    'anglais': 'GB',
    'britannique': 'GB',
    'écossais': 'GB',
    'gallois': 'GB',
    'belge': 'BE',
    'hollandais': 'NL',
    'français': 'FR',
    'polonais': 'PL',
    'suisse': 'CH',
    'italien': 'IT',
    'pakistanais': 'PK',
    'espagnol': 'ES',
    'allemand': 'DE',
    'grec': 'GR',
    'australien': 'AU',
    'canadien': 'CA',
    'québécois': 'CA',
    'indonésien': 'ID',
    'suédois': 'SE',
    'brésilien': 'BR',
    'irlandais': 'IE',
    'coréen': 'KR',
    'japonais': 'JP',
    'chinois': 'CN',
    'russe': 'RU',
    'hongrois': 'HU',
    'slovaque': 'SK',
    'tchèque': 'CZ',
    'ukrainien': 'UA',
    'turc': 'TR',
    'roumain': 'RO',
    'polonais': 'PL',
    'portugais': 'PT',
    'norvégien': 'NO',
    'marocain': 'MA',
    'mexicain': 'MX',
    'letton': 'LV',
    'estonien': 'EE',
    'finlandais': 'FI',
    'autrichien': 'AT',
    'israélien': 'IL',
    'sud-africain': 'ZA',
    'Puerto Rican': 'PR',
    'sénégalais': 'SN',
    'croate': 'HR',
    'danois': 'DK',
    'islandais': 'IS',
    'jamaïcain': 'JM',
    'nouveau-zélandais': 'NZ',
    'algérien': 'DZ',
    'cubain': 'CU',
    'Hong Kong': 'HK',
    'tunisien': 'TN',
    'monégasque': 'MC',
    'breton': 'FR'
}

infobox_fields_country = {}
infobox_fields_country['en'] = ['origin', 'born', 'birth_place']
infobox_fields_country['fr'] = ['naissance lieu', 'décès lieu', 'nationalité', 'pays origine']

infobox_fields_background = {
    'en': 'background',
    'fr': 'charte',
}

persondata_fields_mapping = {}
persondata_fields_mapping['fr'] = {
    'nom': 'name',
    'noms alternatifs': 'alternatives names',
    'courte description': 'short description',
    'date de naissance': 'date of birth',
    'lieu de naissance': 'place of birth',
    'date de décès': 'date of death',
    'lieu de décès': 'place of death',
}

def parse_infobox(page):
    match = infobox_re[wp_lang].search(page)
    info = {}
    if match is None:
        return info
    info['_type'] = match.group(1)
    for line in match.group(2).splitlines():
        if '=' not in line:
            continue
        name, value = tuple(s.strip() for s in line.split('=', 1))
        info[name.lstrip('| ').lower()] = value
    return info


def parse_persondata(page):
    match = persondata_re[wp_lang].search(page)
    info = {}
    if match is None:
        return info
    for line in match.group(1).splitlines():
        if '=' not in line:
            continue
        name, value = tuple(s.strip() for s in line.split('=', 1))
        name = name.lstrip('| ').lower()
        if wp_lang in persondata_fields_mapping and len(persondata_fields_mapping[wp_lang][name]) > 1:
            name = persondata_fields_mapping[wp_lang][name]
        out("  - persondata: %s = %s" % (name, value))
        info[name] = value
    return info


def extract_first_paragraph(page):
    page = mw_remove_markup(page)
    return page.strip().split('\n\n')[0]


def extract_page_categories(page):
    categories = category_re[wp_lang].findall(page)
    return categories


def determine_country_from_categories(categories):
    countries = set()
    relevant_categories = []
    for category in categories:
        category = category.replace('_', ' ')
        for name, code in category_countries[wp_lang].iteritems():
            if name.decode('utf8') in category:
                countries.add(code)
                relevant_categories.append(category)
        for name in link_us_states:
            if category.endswith('from ' + name):
                countries.add('US')
                relevant_categories.append(category)
    reason = 'Belongs to %s.' % join_names('category', relevant_categories)
    return countries, reason, len(relevant_categories)


def determine_gender_from_categories(categories):
    genders = set()
    relevant_categories = []
    for category in categories:
        if re.search(r'\bmale\b', category, re.I):
            genders.add('male')
            relevant_categories.append(category)
        if re.search(r'\bfemale\b', category, re.I):
            genders.add('female')
            relevant_categories.append(category)
        if re.search(r'^(Chanteur|Acteur|Animateur)\b', category, re.I):
            genders.add('male')
            relevant_categories.append(category)
        if re.search(r'^(Chanteuse|Actrice|Animatrice)\b', category, re.I):
            genders.add('female')
            relevant_categories.append(category)
    reason = 'Belongs to %s.' % join_names('category', relevant_categories)
    return genders, reason


def determine_gender_from_text(text):
    pronouns = pronouns_re[wp_lang].findall(text)
    num_male_pronouns = 0
    num_female_pronouns = 0
    for pronoun in pronouns:
        if pronoun.lower() in pronouns_female[wp_lang]:
            num_female_pronouns += 1
        else:
            num_male_pronouns += 1
    if num_male_pronouns > 2 and num_female_pronouns == 0:
        return ['male'], 'The first paragraph uses male pronouns %s times' % (num_male_pronouns,)
        genders.add('male')
    elif num_female_pronouns > 2 and num_male_pronouns == 0:
        return ['female'], 'The first paragraph uses female pronouns %s times' % (num_female_pronouns,)
    return None, ''


def find_countries_in_text(countries, relevant_links, text):
    text = text.replace('_', ' ')
    for name, code in link_countries[wp_lang].iteritems():
        for name in [name.decode('utf8'), name.decode('utf8').lower()]:
            if '[[' + name + ']]' in text or '[[' + name + '|' in text or '{{' + name + '}}' in text:
                countries.add(code)
                relevant_links.append(name)
                break
    for name in link_us_states:
        m = re.search(r'\[\[(([^\]\|]+, )?%s)(\]\]|\|)' % (re.escape(name),), text)
        if m is not None:
            countries.add('US')
            relevant_links.append(m.group(1))


def determine_country_from_infobox(infobox):
    countries = set()
    relevant_links = []
    for field in infobox_fields_country[wp_lang]:
        field = field.decode('utf8')
        text = infobox.get(field, '')
        if len(text) > 0:
            out("Text from infobox (field=%s): %s" % (field, text))
        find_countries_in_text(countries, relevant_links, text)
    reason = 'Infobox links to %s.' % join_names('', relevant_links)
    return countries, reason


def determine_type_from_page(page):
    types = set()
    reasons = []
    background_field = infobox_fields_background[wp_lang]
    background = page.infobox.get(background_field, '')
    if background == 'solo_singer' or background == 'vocal' or background == 'instrumentiste':
        types.add('person')
        reasons.append('Infobox has "'+background_field+' = '+background+'".')
    if page.persondata.get('name'):
        types.add('person')
        reasons.append('Contains the "Persondata" infobox.')
    if background == 'group_or_band' or background == 'groupe':
        types.add('group')
        reasons.append('Infobox has "'+background_field+' = '+background+'".')
    relevant_categories = []
    for category in page.categories:
        if wp_lang == 'fr':
            if category.startswith('Groupe'):
                types.add('group')
                relevant_categories.append(category)
        else:
            if category.endswith('groups') or category.startswith('Musical groups'):
                types.add('group')
                relevant_categories.append(category)

    if relevant_categories:
        reasons.append('Belongs to %s.' % join_names('category', relevant_categories))
    return types, ' '.join(reasons)


def determine_date_from_persondata(persondata, field):
    reasons = []
    date = {'year': None, 'month': None, 'day': None}
    value = persondata.get(field, '')
    if value:
        try:
            d = datetime.datetime.strptime(value, '%B %d, %Y')
        except ValueError:
            try:
                d = datetime.datetime.strptime(value, '%d %B %Y')
            except ValueError:
                try:
                    d = datetime.datetime.strptime(value, '%Y-%m-%d')
                except ValueError:
                    d = None
        if d:
            reasons.append('Persondata has %s "%s".' % (field, value))
            date['year'] = d.year
            date['month'] = d.month
            date['day'] = d.day
        else:
            try:
                date['year'] = int(value)
                reasons.append('Persondata has %s "%s".' % (field, value))
            except ValueError:
                pass
    return date, reasons


def determine_begin_date(artist, page, is_performance_name):
    if artist['type'] == 1 and not is_performance_name:
        date, reasons = determine_date_from_persondata(page.persondata, 'date of birth')
        if date['year']:
            return date, reasons
        relevant_categories = []
        for category in page.categories:
            m = re.match(r'(\d{4}) births', category)
            if m is not None:
                return {'year': int(m.group(1)), 'month': None, 'day': None}, ['Belongs to category "%s"' % category]
    elif artist['type'] == 2:
        relevant_categories = []
        for category in page.categories:
            m = re.match(r'Musical groups established in (\d{4})', category)
            if m is not None:
                return {'year': int(m.group(1)), 'month': None, 'day': None}, ['Belongs to category "%s"' % category]
    return {'year': None, 'month': None, 'day': None}, []


def determine_end_date(artist, page, is_performance_name):
    if artist['type'] == 1 and not is_performance_name:
        date, reasons = determine_date_from_persondata(page.persondata, 'date of death')
        if date['year']:
            return date, reasons
        relevant_categories = []
        for category in page.categories:
            m = re.match(r'(\d{4}) deaths', category)
            if m is not None:
                return {'year': int(m.group(1)), 'month': None, 'day': None}, ['Belongs to category "%s"' % category]
    elif artist['type'] == 2:
        relevant_categories = []
        for category in page.categories:
            m = re.match(r'Musical groups disestablished in (\d{4})', category)
            if m is not None:
                return {'year': int(m.group(1)), 'month': None, 'day': None}, ['Belongs to category "%s"' % category]
    return {'year': None, 'month': None, 'day': None}, []


def determine_country_from_text(page):
    countries = set()
    relevant_links = []
    find_countries_in_text(countries, relevant_links, page.abstract)
    reason = 'The first paragraph links to %s.' % join_names('', relevant_links)
    return countries, reason


country_ids = {}
for id, code in db.execute("SELECT id, iso_code FROM musicbrainz.country"):
    country_ids[code] = id

gender_ids = {}
for id, code in db.execute("SELECT id, lower(name) FROM gender"):
    gender_ids[code] = id

artist_type_ids = {}
for id, code in db.execute("SELECT id, lower(name) FROM artist_type"):
    artist_type_ids[code] = id


class WikiPage(object):

    def __init__(self, title, text):
        self.title = title
        self.text = text
        self.categories = extract_page_categories(text)
        self.infobox = parse_infobox(text)
        self.persondata = parse_persondata(text)
        self.abstract = extract_first_paragraph(text)

    @classmethod
    def fetch(cls, url):
        page_title = extract_page_title(artist['url'])
        return cls(page_title, get_page_content(wp, page_title) or '')


def determine_country(page):
    all_countries = set()
    all_reasons = []
    countries, reason = determine_country_from_infobox(page.infobox)
    if countries:
        all_countries.update(countries)
        all_reasons.append(reason)
    countries, reason = determine_country_from_text(page)
    if countries:
        all_countries.update(countries)
        all_reasons.append(reason)
    countries, reason, category_count = determine_country_from_categories(page.categories)
    has_categories = False
    if countries:
        all_countries.update(countries)
        all_reasons.append(reason)
        has_categories = True
    if len(all_reasons) < 1 or not all_countries or not has_categories:
        colored_out(bcolors.WARNING, ' * not enough sources for countries', all_countries, all_reasons)
        return None, []
    if len(all_countries) > 1:
        colored_out(bcolors.FAIL, ' * conflicting countries', all_countries, all_reasons)
        return None, []
    country = list(all_countries)[0]
    country_id = country_ids[country]
    colored_out(bcolors.OKGREEN, ' * new country: ', country, country_id)
    return country_id, all_reasons


def determine_gender(page):
    all_genders = set()
    all_reasons = []
    genders, reason = determine_gender_from_categories(page.categories)
    if genders:
        all_genders.update(genders)
        all_reasons.append(reason)
    genders, reason = determine_gender_from_text(page.abstract)
    if genders:
        all_genders.update(genders)
        all_reasons.append(reason)
    if not all_reasons:
        colored_out(bcolors.WARNING, ' * not enough sources for genders')
        return None, []
    if len(all_genders) > 1:
        colored_out(bcolors.FAIL, ' * conflicting genders', all_genders, all_reasons)
        return None, []
    gender = list(all_genders)[0]
    gender_id = gender_ids[gender]
    colored_out(bcolors.OKGREEN, ' * new gender:', gender, gender_id)
    return gender_id, all_reasons


def determine_type(page):
    all_types = set()
    all_reasons = []
    types, reason = determine_type_from_page(page)
    if types:
        all_types.update(types)
        all_reasons.append(reason)
    if not all_reasons:
        colored_out(bcolors.WARNING, ' * not enough sources for types')
        return None, []
    if len(all_types) > 1:
        colored_out(bcolors.FAIL, ' * conflicting types', all_types, all_reasons)
        return None, []
    type = list(all_types)[0]
    type_id = artist_type_ids[type]
    colored_out(bcolors.OKGREEN, ' * new type:', type, type_id)
    return type_id, all_reasons


seen = set()
for artist in db.execute(query):
    if artist['id'] in seen:
        continue
    seen.add(artist['id'])
    colored_out(bcolors.OKBLUE, 'Looking up artist "%s" http://musicbrainz.org/artist/%s' % (artist['name'], artist['gid']))
    out(' * wiki:', artist['url'])

    artist = dict(artist)
    update = set()
    reasons = []

    page = WikiPage.fetch(artist['url'])

    if not artist['country']:
        country_id, country_reasons = determine_country(page)
        if country_id:
            artist['country'] = country_id
            update.add('country')
            reasons.append(('COUNTRY', country_reasons))

    if not artist['type']:
        type_id, type_reasons = determine_type(page)
        if type_id:
            artist['type'] = type_id
            update.add('type')
            reasons.append(('TYPE', type_reasons))

    if not artist['gender'] and artist['type'] == 1:
        gender_id, gender_reasons = determine_gender(page)
        if gender_id:
            artist['gender'] = gender_id
            update.add('gender')
            reasons.append(('GENDER', gender_reasons))

    is_performance_name = False
    if artist['type'] == 1 and CHECK_PERFORMANCE_NAME:
        is_performance_name = db.execute(performance_name_query, artist['id']).scalar() > 0
        out(" * checking for performance name", is_performance_name)

    if not artist['begin_date_year'] and not artist['end_date_year']:
        begin_date, begin_date_reasons = determine_begin_date(artist, page, is_performance_name)
        if begin_date['year']:
            out(" * new begin date", begin_date)
            artist['begin_date_year'] = begin_date['year']
            artist['begin_date_month'] = begin_date['month']
            artist['begin_date_day'] = begin_date['day']
            update.add('begin_date')
            reasons.append(('BEGIN DATE', begin_date_reasons))
        end_date, end_date_reasons = determine_end_date(artist, page, is_performance_name)
        if end_date['year']:
            out(" * new end date", end_date)
            artist['end_date_year'] = end_date['year']
            artist['end_date_month'] = end_date['month']
            artist['end_date_day'] = end_date['day']
            update.add('end_date')
            reasons.append(('END DATE', end_date_reasons))

    if update:
        edit_note = 'From %s' % (artist['url'],)
        for field, reason in reasons:
            edit_note += '\n\n%s:\n%s' % (field, ' '.join(reason))
        out(' * edit note:', edit_note.replace('\n', ' '))
        time.sleep(10)
        mb.edit_artist(artist, update, edit_note)

    db.execute("INSERT INTO bot_wp_artist_data (gid, lang) VALUES (%s, %s)", (artist['gid'], wp_lang))
    print
<|MERGE_RESOLUTION|>--- conflicted
+++ resolved
@@ -11,11 +11,7 @@
 import pprint
 import urllib
 import time
-<<<<<<< HEAD
-from utils import mangle_name, join_names, mw_remove_markup, out, colored_out, bcolors
-=======
-from utils import mangle_name, join_names, mw_remove_markup, out, get_page_content
->>>>>>> 11750d25
+from utils import mangle_name, join_names, mw_remove_markup, out, colored_out, bcolors, get_page_content
 import config as cfg
 
 wp_lang = sys.argv[1] if len(sys.argv) > 1 else 'en'
@@ -67,11 +63,7 @@
     l.edits_pending = 0 AND
     u.url LIKE 'http://"""+wp_lang+""".wikipedia.org/wiki/%%'
 ORDER BY a.id
-<<<<<<< HEAD
 LIMIT 20
-=======
-LIMIT 100
->>>>>>> 11750d25
 """
 
 performance_name_query = """
@@ -80,44 +72,6 @@
 AND entity1 = %s
 """
 
-<<<<<<< HEAD
-def get_page_content_from_cache(title):
-    key = title.encode('utf-8', 'xmlcharrefreplace').replace('/', '_')
-    file = os.path.join('wiki-cache', wp_lang, key[0], key)
-    if os.path.exists(file):
-        return open(file).read().decode('utf8')
-
-
-def add_page_content_to_cache(title, content):
-    key = title.encode('utf-8', 'xmlcharrefreplace').replace('/', '_')
-    dir = os.path.join('wiki-cache', wp_lang, key[0])
-    if not os.path.exists(dir):
-        os.mkdir(dir)
-    file = os.path.join(dir, key)
-    f = open(file, 'w')
-    f.write(content.encode('utf8'))
-    f.close()
-
-
-def get_page_content(wp, title):
-    content = get_page_content_from_cache(title)
-    if content:
-        return content
-    resp = wp.call({'action': 'query', 'prop': 'revisions', 'titles': title.encode('utf8'), 'rvprop': 'content'})
-    pages = resp['query']['pages'].values()
-    if not pages or 'revisions' not in pages[0]:
-        return None
-    content = pages[0]['revisions'][0].values()[0]
-    add_page_content_to_cache(title, content)
-    return content
-
-
-def extract_page_title(url):
-    prefix = 'http://%s.wikipedia.org/wiki/' % wp_lang
-    if not url.startswith(prefix):
-        return None
-    return urllib.unquote(url[len(prefix):].encode('utf8')).decode('utf8')
-
 category_re = {}
 category_re['en'] = re.compile(r'\[\[Category:(.+?)(?:\|.*?)?\]\]')
 category_re['fr'] = re.compile(r'\[\[Cat\xe9gorie:(.+?)\]\]')
@@ -125,8 +79,6 @@
 infobox_re = {}
 infobox_re['en'] = re.compile(r'\{\{Infobox (musical artist|person)[^|]*((?:[^{}].*?|\{\{.*?\}\})*)\}\}', re.DOTALL)
 infobox_re['fr'] = re.compile(r'\{\{Infobox (Musique \(artiste\)|Musique classique \(personnalit\xe9\))[^|]*((?:[^{}].*?|\{\{.*?\}\})*)\}\}', re.DOTALL)
-=======
->>>>>>> 11750d25
 
 persondata_re = {}
 persondata_re['en'] = re.compile(r'\{\{Persondata[^|]*((?:[^{}].*?|\{\{.*?\}\})*)\}\}', re.DOTALL)
@@ -1097,7 +1049,7 @@
 
 
 country_ids = {}
-for id, code in db.execute("SELECT id, iso_code FROM musicbrainz.country"):
+for id, code in db.execute("SELECT id, iso_code FROM country"):
     country_ids[code] = id
 
 gender_ids = {}
@@ -1120,8 +1072,8 @@
         self.abstract = extract_first_paragraph(text)
 
     @classmethod
-    def fetch(cls, url):
-        page_title = extract_page_title(artist['url'])
+    def fetch(cls, url, wp_lang):
+        page_title = extract_page_title(artist['url'], wp_lang)
         return cls(page_title, get_page_content(wp, page_title) or '')
 
 
@@ -1208,7 +1160,7 @@
     update = set()
     reasons = []
 
-    page = WikiPage.fetch(artist['url'])
+    page = WikiPage.fetch(artist['url'], wp_lang)
 
     if not artist['country']:
         country_id, country_reasons = determine_country(page)
