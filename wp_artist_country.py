#!/usr/bin/python
# -*- coding: utf-8 -*-

import sys
import os
import datetime
import re
import sqlalchemy
from simplemediawiki import MediaWiki
from editing import MusicBrainzClient
import pprint
import urllib
import time
<<<<<<< HEAD
from utils import mangle_name, join_names, mw_remove_markup, out, colored_out, bcolors, get_page_content
=======
from utils import mangle_name, join_names, mw_remove_markup, out, get_page_content, extract_page_title
>>>>>>> d07a60de
import config as cfg

wp_lang = sys.argv[1] if len(sys.argv) > 1 else 'en'

CHECK_PERFORMANCE_NAME = False

engine = sqlalchemy.create_engine(cfg.MB_DB)
db = engine.connect()
db.execute("SET search_path TO musicbrainz")

wp = MediaWiki('http://%s.wikipedia.org/w/api.php' % wp_lang)

mb = MusicBrainzClient(cfg.MB_USERNAME, cfg.MB_PASSWORD, cfg.MB_SITE)

"""
CREATE TABLE bot_wp_artist_data (
    gid uuid NOT NULL,
    lang character varying(2),
    processed timestamp with time zone DEFAULT now()
);

ALTER TABLE ONLY bot_wp_artist_data
    ADD CONSTRAINT bot_wp_artist_data_pkey PRIMARY KEY (gid, lang);

"""

query = """
SELECT DISTINCT
    a.id, a.gid, a.name, a.country, a.type, a.gender,
    a.begin_date_year,
    a.begin_date_month,
    a.begin_date_day,
    a.end_date_year,
    a.end_date_month,
    a.end_date_day,
    u.url
FROM s_artist a
JOIN l_artist_url l ON l.entity0 = a.id AND l.link IN (SELECT id FROM link WHERE link_type = 179)
JOIN url u ON u.id = l.entity1
LEFT JOIN bot_wp_artist_data b ON a.gid = b.gid
WHERE
    b.gid IS NULL AND
    (
        a.country IS NULL OR
        a.type IS NULL OR
        ((a.type IS NULL OR a.type = 1) AND (a.begin_date_year IS NULL OR a.gender IS NULL)) OR
        ((a.type IS NULL OR a.type = 2) AND (a.begin_date_year IS NULL))
    ) AND
    l.edits_pending = 0 AND
    u.url LIKE 'http://"""+wp_lang+""".wikipedia.org/wiki/%%'
ORDER BY a.id
LIMIT 20
"""

performance_name_query = """
SELECT count(*) FROM l_artist_artist
WHERE link IN (SELECT id FROM link WHERE link_type = 108)
AND entity1 = %s
"""

category_re = {}
category_re['en'] = re.compile(r'\[\[Category:(.+?)(?:\|.*?)?\]\]')
category_re['fr'] = re.compile(r'\[\[Cat\xe9gorie:(.+?)\]\]')

infobox_re = {}
infobox_re['en'] = re.compile(r'\{\{Infobox (musical artist|person)[^|]*((?:[^{}].*?|\{\{.*?\}\})*)\}\}', re.DOTALL)
infobox_re['fr'] = re.compile(r'\{\{Infobox (Musique \(artiste\)|Musique classique \(personnalit\xe9\))[^|]*((?:[^{}].*?|\{\{.*?\}\})*)\}\}', re.DOTALL)

persondata_re = {}
persondata_re['en'] = re.compile(r'\{\{Persondata[^|]*((?:[^{}].*?|\{\{.*?\}\})*)\}\}', re.DOTALL)
persondata_re['fr'] = re.compile(r'\{\{Métadonn\xe9es personne[^|]*((?:[^{}].*?|\{\{.*?\}\})*)\}\}', re.DOTALL)

pronouns_re = {}
pronouns_re['en'] = re.compile(r'\b(he|she|her|his)\b', re.I)
pronouns_re['fr'] = re.compile(r'\b(il|elle)\b', re.I)
pronouns_female = {}
pronouns_female['en'] = ('she', 'her')
pronouns_female['fr'] = ('elle')

link_countries = {}

link_countries['en'] = {
    'Afghanistan': 'AF',
    'Albania': 'AL',
    'Algeria': 'DZ',
    'American Samoa': 'AS',
    'Andorra': 'AD',
    'Angola': 'AO',
    'Anguilla': 'AI',
    'Antarctica': 'AQ',
    'Antigua and Barbuda': 'AG',
    'Argentina': 'AR',
    'Armenia': 'AM',
    'Aruba': 'AW',
    'Australia': 'AU',
    'Austria': 'AT',
    'Azerbaijan': 'AZ',
    'Bahamas': 'BS',
    'Bahrain': 'BH',
    'Bangladesh': 'BD',
    'Barbados': 'BB',
    'Belarus': 'BY',
    'Belgium': 'BE',
    'Belize': 'BZ',
    'Benin': 'BJ',
    'Bermuda': 'BM',
    'Bhutan': 'BT',
    'Bolivia': 'BO',
    'Bosnia and Herzegovina': 'BA',
    'Botswana': 'BW',
    'Bouvet Island': 'BV',
    'Brazil': 'BR',
    'Brazilia': 'BR',
    'Brisbane': 'AU',
    'British Indian Ocean Territory': 'IO',
    'Brunei Darussalam': 'BN',
    'Bulgaria': 'BG',
    'Burkina Faso': 'BF',
    'Burundi': 'BI',
    'Cambodia': 'KH',
    'Cameroon': 'CM',
    'Canada': 'CA',
    'Canadians': 'CA',
    'Cape Verde': 'CV',
    'Cayman Islands': 'KY',
    'Central African Republic': 'CF',
    'Chad': 'TD',
    'Chile': 'CL',
    'China': 'CN',
    'Christmas Island': 'CX',
    'Cocos (Keeling) Islands': 'CC',
    'Colombia': 'CO',
    'Comoros': 'KM',
    'Congo': 'CG',
    'Republic of the Congo': 'CG',
    'Congo, The Democratic Republic of the': 'CD',
    'Cook Islands': 'CK',
    'Costa Rica': 'CR',
    'Croatia': 'HR',
    'Cuba': 'CU',
    'Cyprus': 'CY',
    'Czech Republic': 'CZ',
    'Denmark': 'DK',
    'Djibouti': 'DJ',
    'Dominica': 'DM',
    'East Germany': 'DE',
    'Ecuador': 'EC',
    'Egypt': 'EG',
    'El Salvador': 'SV',
    'England': 'GB',
    'Equatorial Guinea': 'GQ',
    'Eritrea': 'ER',
    'Estonia': 'EE',
    'Ethiopia': 'ET',
    'Falkland Islands (Malvinas)': 'FK',
    'Faroe Islands': 'FO',
    'Fiji': 'FJ',
    'Finland': 'FI',
    'France': 'FR',
    'French Guiana': 'GF',
    'French Polynesia': 'PF',
    'French Southern Territories': 'TF',
    'Gabon': 'GA',
    'Gambia': 'GM',
    'Georgia': 'GE',
    'Germany': 'DE',
    'Ghana': 'GH',
    'Gibraltar': 'GI',
    'Greece': 'GR',
    'Greenland': 'GL',
    'Grenada': 'GD',
    'Guadeloupe': 'GP',
    'Guam': 'GU',
    'Guatemala': 'GT',
    'Guernsey': 'GG',
    'Guinea-Bissau': 'GW',
    'Guinea': 'GN',
    'Guyana': 'GY',
    'Haiti': 'HT',
    'Heard Island and McDonald Islands': 'HM',
    'Honduras': 'HN',
    'Hong Kong': 'HK',
    'Hungary': 'HU',
    'Iceland': 'IS',
    'India': 'IN',
    'Indonesia': 'ID',
    'Iran, Islamic Republic of': 'IR',
    'Iraq': 'IQ',
    'Ireland': 'IE',
    'Repubic of Ireland': 'IE',
    'Isle of Man': 'IM',
    'Israel': 'IL',
    'Italian people': 'IT',
    'Italy': 'IT',
    'Jamaica': 'JM',
    'Japan': 'JP',
    'Tokyo': 'JP',
    'Jersey': 'JE',
    'Jordan': 'JO',
    'Kazakhstan': 'KZ',
    'Kenya': 'KE',
    'Kingdom of the Netherlands': 'NL',
    'Kiribati': 'KI',
    'Korea (South), Republic of': 'KR',
    'Kuwait': 'KW',
    'Kyrgyzstan': 'KG',
    'Latvia': 'LV',
    'Lebanon': 'LB',
    'Lesotho': 'LS',
    'Liberia': 'LR',
    'Libyan Arab Jamahiriya': 'LY',
    'Liechtenstein': 'LI',
    'Lithuania': 'LT',
    'London, England': 'GB',
    'London': 'GB',
    'Luxembourg': 'LU',
    'Macao': 'MO',
    'Macedonia, The Former Yugoslav Republic of': 'MK',
    'Madagascar': 'MG',
    'Malawi': 'MW',
    'Malaysia': 'MY',
    'Maldives': 'MV',
    'Mali': 'ML',
    'Malta': 'MT',
    'Manchester': 'GB',
    'Marshall Islands': 'MH',
    'Martinique': 'MQ',
    'Mauritania': 'MR',
    'Mauritius': 'MU',
    'Mayotte': 'YT',
    'Mexico': 'MX',
    'Micronesia, Federated States of': 'FM',
    'Moldova': 'MD',
    'Monaco': 'MC',
    'Mongolia': 'MN',
    'Montenegro': 'ME',
    'Montserrat': 'MS',
    'Morocco': 'MA',
    'Mozambique': 'MZ',
    'Myanmar': 'MM',
    'Namibia': 'NA',
    'Nauru': 'NR',
    'Nepal': 'NP',
    'Netherlands Antilles': 'AN',
    'Netherlands': 'NL',
    'New Caledonia': 'NC',
    'New Zealand': 'NZ',
    'Nicaragua': 'NI',
    'Nigeria': 'NG',
    'Niger': 'NE',
    'Niue': 'NU',
    'Norfolk Island': 'NF',
    'Northern Mariana Islands': 'MP',
    'Norway': 'NO',
    'Oman': 'OM',
    'Pakistan': 'PK',
    'Palau': 'PW',
    'Palestinian Territory': 'PS',
    'Panama': 'PA',
    'Papua New Guinea': 'PG',
    'Paraguay': 'PY',
    'Peru': 'PE',
    'Philippines': 'PH',
    'Pitcairn': 'PN',
    'Poland': 'PL',
    'Portugal': 'PT',
    'Puerto Rico': 'PR',
    'Qatar': 'QA',
    'Reunion': 'RE',
    'Romania': 'RO',
    'Russian Federation': 'RU',
    'Rwanda': 'RW',
    'Saint Barthelemy': 'BL',
    'Saint Helena': 'SH',
    'Saint Kitts and Nevis': 'KN',
    'Saint Lucia': 'LC',
    'Saint Martin': 'MF',
    'Saint Pierre and Miquelon': 'PM',
    'Saint Vincent and The Grenadines': 'VC',
    'Samoa': 'WS',
    'San Marino': 'SM',
    'Sao Tome and Principe': 'ST',
    'Saudi Arabia': 'SA',
    'Scotland': 'GB',
    'Senegal': 'SN',
    'Serbia and Montenegro': 'CS',
    'Serbia': 'RS',
    'Seychelles': 'SC',
    'Sierra Leone': 'SL',
    'Singapore': 'SG',
    'Slovakia': 'SK',
    'Slovenia': 'SI',
    'Solomon Islands': 'SB',
    'Somalia': 'SO',
    'South Africa': 'ZA',
    'South Georgia and the South Sandwich Islands': 'GS',
    'Spain': 'ES',
    'Sri Lanka': 'LK',
    'Sudan': 'SD',
    'Suriname': 'SR',
    'Svalbard and Jan Mayen': 'SJ',
    'Swaziland': 'SZ',
    'Sweden': 'SE',
    'Switzerland': 'CH',
    'Syrian Arab Republic': 'SY',
    'Taiwan': 'TW',
    'Tajikistan': 'TJ',
    'Tanzania, United Republic of': 'TZ',
    'Thailand': 'TH',
    'Timor-Leste': 'TL',
    'Togo': 'TG',
    'Tokelau': 'TK',
    'Tonga': 'TO',
    'Trinidad and Tobago': 'TT',
    'Tunisia': 'TN',
    'Turkey': 'TR',
    'Turkmenistan': 'TM',
    'Turks and Caicos Islands': 'TC',
    'Tuvalu': 'TV',
    'Uganda': 'UG',
    'Ukraine': 'UA',
    'United Arab Emirates': 'AE',
    'United Kingdom': 'GB',
    'United Kingdom': 'GB',
    'United States Minor Outlying Islands': 'UM',
    'United States': 'US',
    'Uruguay': 'UY',
    'USA': 'US',
    'Uzbekistan': 'UZ',
    'Vanuatu': 'VU',
    'Vatican City State (Holy See)': 'VA',
    'Venezuela': 'VE',
    'Viet Nam': 'VN',
    'Virgin Islands, British': 'VG',
    'Virgin Islands, U.S.': 'VI',
    'Wales': 'GB',
    'Wallis and Futuna': 'WF',
    'Western Sahara': 'EH',
    'Yemen': 'YE',
    'Yugoslavia': 'YU',
    'Zambia': 'ZM',
    'Korean': 'ZW',
}

link_countries['fr'] = {
    'Afghanistan': 'AF',
    'Albanie': 'AL',
    'Algérie': 'DZ',
    'American Samoa': 'AS',
    'Andorre': 'AD',
    'Angola': 'AO',
    'Anguilla': 'AI',
    'Antarctique': 'AQ',
    'Antigua and Barbuda': 'AG',
    'Argentine': 'AR',
    'Arménie': 'AM',
    'Aruba': 'AW',
    'Australie': 'AU',
    'Autriche': 'AT',
    'Azerbaijan': 'AZ',
    'Bahamas': 'BS',
    'Bahrain': 'BH',
    'Bangladesh': 'BD',
    'Barbados': 'BB',
    'Belarus': 'BY',
    'Belgique': 'BE',
    'Belize': 'BZ',
    'Benin': 'BJ',
    'Bermuda': 'BM',
    'Bhutan': 'BT',
    'Bolivia': 'BO',
    'Bosnia and Herzegovina': 'BA',
    'Botswana': 'BW',
    'Bouvet Island': 'BV',
    'Brézil': 'BR',
    'Brazilia': 'BR',
    'Brisbane': 'AU',
    'British Indian Ocean Territory': 'IO',
    'Brunei Darussalam': 'BN',
    'Bulgarie': 'BG',
    'Burkina Faso': 'BF',
    'Burundi': 'BI',
    'Cambodge': 'KH',
    'Cameroun': 'CM',
    'Canada': 'CA',
    'Canadiens': 'CA',
    'Cape Verde': 'CV',
    'Cayman Islands': 'KY',
    'République centrafricaine': 'CF',
    'Chad': 'TD',
    'Chili': 'CL',
    'Chine': 'CN',
    'Christmas Island': 'CX',
    'Cocos (Keeling) Islands': 'CC',
    'Colombie': 'CO',
    'Comoros': 'KM',
    'Congo': 'CG',
    'République du Congo': 'CG',
    'République démocratique du Congo': 'CD',
    'Cook Islands': 'CK',
    'Costa Rica': 'CR',
    'Croatie': 'HR',
    'Cuba': 'CU',
    'Cyprus': 'CY',
    'Czech Republic': 'CZ',
    'Danemark': 'DK',
    'Djibouti': 'DJ',
    'Dominica': 'DM',
    'East Germany': 'DE',
    'Équateur (pays)': 'EC',
    'Égypte': 'EG',
    'El Salvador': 'SV',
    'Angleterre': 'GB',
    'Equatorial Guinea': 'GQ',
    'Eritrea': 'ER',
    'Estonie': 'EE',
    'Éthiopie': 'ET',
    'Falkland Islands (Malvinas)': 'FK',
    'Faroe Islands': 'FO',
    'Fiji': 'FJ',
    'Finlande': 'FI',
    'France': 'FR',
    'Guyane': 'GF',
    'Polynésie française': 'PF',
    'Terres australes et antarctiques françaises': 'TF',
    'Gabon': 'GA',
    'Gambia': 'GM',
    'Géorgie': 'GE',
    'Allemagne': 'DE',
    'Ghana': 'GH',
    'Gibraltar': 'GI',
    'Grèce': 'GR',
    'Greenland': 'GL',
    'Grenada': 'GD',
    'Guadeloupe': 'GP',
    'Guam': 'GU',
    'Guatemala': 'GT',
    'Guernsey': 'GG',
    'Guinée-Bissau': 'GW',
    'Guinée': 'GN',
    'Guyana': 'GY',
    'Haiti': 'HT',
    'Heard Island and McDonald Islands': 'HM',
    'Honduras': 'HN',
    'Hong Kong': 'HK',
    'Hungary': 'HU',
    'Iceland': 'IS',
    'Inde': 'IN',
    'Indonésie': 'ID',
    'Iran, Islamic Republic of': 'IR',
    'Iraq': 'IQ',
    'Irelande': 'IE',
    'Isle of Man': 'IM',
    'Israel': 'IL',
    'Italian people': 'IT',
    'Italie': 'IT',
    'Jamaïque': 'JM',
    'Japon': 'JP',
    'Tokyo': 'JP',
    'Jersey': 'JE',
    'Jordan': 'JO',
    'Kazakhstan': 'KZ',
    'Kenya': 'KE',
    'Royaume des Pays-Bas': 'NL',
    'Kiribati': 'KI',
    'Corée du Sud': 'KR',
    'Koweït': 'KW',
    'Kirghizistan': 'KG',
    'Latvia': 'LV',
    'Liban': 'LB',
    'Lesotho': 'LS',
    'Libéria': 'LR',
    'Liberia': 'LR',
    'Libyan Arab Jamahiriya': 'LY',
    'Liechtenstein': 'LI',
    'Lituanie': 'LT',
    'Londres': 'GB',
    'Luxembourg': 'LU',
    'Macao': 'MO',
    'Macédoine (pays)': 'MK',
    'Madagascar': 'MG',
    'Malawi': 'MW',
    'Malaisie': 'MY',
    'Maldives': 'MV',
    'Mali': 'ML',
    'Malte': 'MT',
    'Manchester': 'GB',
    'Îles Marshall': 'MH',
    'Martinique': 'MQ',
    'Mauritanie': 'MR',
    'Maurice (pays)': 'MU',
    'Mayotte': 'YT',
    'Mexique': 'MX',
    'Micronesia, Federated States of': 'FM',
    'Moldavie': 'MD',
    'Monaco': 'MC',
    'Mongolie': 'MN',
    'Monténégro': 'ME',
    'Montserrat': 'MS',
    'Maroc': 'MA',
    'Mozambique': 'MZ',
    'Myanmar': 'MM',
    'Namibie': 'NA',
    'Nauru': 'NR',
    'Népal': 'NP',
    'Antilles néerlandaises': 'AN',
    'Pays-Bas': 'NL',
    'Nouvelle-Calédonie': 'NC',
    'Nouvelle-Zélande': 'NZ',
    'Nicaragua': 'NI',
    'Nigeria': 'NG',
    'Nigéria': 'NG',
    'Niger': 'NE',
    'Niue': 'NU',
    'Norfolk Island': 'NF',
    'Northern Mariana Islands': 'MP',
    'Norvège': 'NO',
    'Oman': 'OM',
    'Pakistan': 'PK',
    'Palau': 'PW',
    'Paris': 'FR',
    'État de Palestine': 'PS',
    'Panama': 'PA',
    'Papouasie-Nouvelle-Guinée': 'PG',
    'Paraguay': 'PY',
    'Pérou': 'PE',
    'Philippines': 'PH',
    'Pitcairn': 'PN',
    'Pologne': 'PL',
    'Portugal': 'PT',
    'Puerto Rico': 'PR',
    'Qatar': 'QA',
    'Katar': 'QA',
    'Réunion': 'RE',
    'Roumanie': 'RO',
    'Russie': 'RU',
    'Fédération de Russie': 'RU',
    'Rwanda': 'RW',
    'Saint-Barthélemy': 'BL',
    'Saint Helena': 'SH',
    'Saint Kitts and Nevis': 'KN',
    'Saint Lucia': 'LC',
    'Saint Martin': 'MF',
    'Saint-Pierre-et-Miquelon': 'PM',
    'Saint Vincent and The Grenadines': 'VC',
    'Samoa': 'WS',
    'San Marino': 'SM',
    'Sao Tome and Principe': 'ST',
    'Saudi Arabia': 'SA',
    'Écosse': 'GB',
    'Sénégal': 'SN',
    'Serbie-et-Monténégro': 'CS',
    'Serbie': 'RS',
    'Seychelles': 'SC',
    'Sierra Leone': 'SL',
    'Singapour': 'SG',
    'Slovaquie': 'SK',
    'Slovénie': 'SI',
    'Solomon Islands': 'SB',
    'Somalie': 'SO',
    'Afrique du Sud': 'ZA',
    'South Georgia and the South Sandwich Islands': 'GS',
    'Espagne': 'ES',
    'Sri Lanka': 'LK',
    'Soudan': 'SD',
    'Suriname': 'SR',
    'Svalbard and Jan Mayen': 'SJ',
    'Swaziland': 'SZ',
    'Suède': 'SE',
    'Suisse': 'CH',
    'Confédération suisse': 'CH',
    'Syrian Arab Republic': 'SY',
    'Taïwan': 'TW',
    'Tadjikistan': 'TJ',
    'Tanzania, United Republic of': 'TZ',
    'Thaïlande': 'TH',
    'Timor-Leste': 'TL',
    'Togo': 'TG',
    'Tokelau': 'TK',
    'Tonga': 'TO',
    'Trinité-et-Tobago': 'TT',
    'Tunisie': 'TN',
    'Turquie': 'TR',
    'Turkménistan': 'TM',
    'Turks and Caicos Islands': 'TC',
    'Tuvalu': 'TV',
    'Ouganda': 'UG',
    'Ukraine': 'UA',
    'Émirats arabes unis': 'AE',
    'Royaume Uni': 'GB',
    'Royaume-Uni': 'GB',
    'United States Minor Outlying Islands': 'UM',
    'États-Unis': 'US',
    'Uruguay': 'UY',
    'USA': 'US',
    'Uzbekistan': 'UZ',
    'Vanuatu': 'VU',
    'Vatican City State (Holy See)': 'VA',
    'Venezuela': 'VE',
    'Vénézuéla': 'VE',
    'Viêt Nam': 'VN',
    'Virgin Islands, British': 'VG',
    'Virgin Islands, U.S.': 'VI',
    'Pays de Galles': 'GB',
    'Wallis-et-Futuna': 'WF',
    'Western Sahara': 'EH',
    'Yémen': 'YE',
    'Yougoslavie': 'YU',
    'Zambia': 'ZM',
    'Zimbabwe': 'ZW',
    'Québec': 'CA'
}

link_us_states = [
    'Alabama',
    'Alaska',
    'Arizona',
    'Arkansas',
    'California',
    'Colorado',
    'Connecticut',
    'Delaware',
    'Florida',
    'Georgia',
    'Hawaii',
    'Idaho',
    'Illinois',
    'Indiana',
    'Iowa',
    'Kansas',
    'Kentucky',
    'Louisiana',
    'Maine',
    'Maryland',
    'Massachusetts',
    'Michigan',
    'Minnesota',
    'Mississippi',
    'Missouri',
    'Montana',
    'Nebraska',
    'Nevada',
    'New Hampshire',
    'New Jersey',
    'New Mexico',
    'New York',
    'North Carolina',
    'North Dakota',
    'Ohio',
    'Oklahoma',
    'Oregon',
    'Pennsylvania',
    'Rhode Island',
    'South Carolina',
    'South Dakota',
    'Tennessee',
    'Texas',
    'Utah',
    'Vermont',
    'Virginia',
    'Washington',
    'Washington D.C.',
    'Washington, D.C.',
    'West Virginia',
    'Wisconsin',
    'Wyoming',
]

category_countries = {}

category_countries['en'] = {
    'American': 'US',
    'English': 'GB',
    'British': 'GB',
    'Scottish': 'GB',
    'Welch': 'GB',
    'Belgian': 'BE',
    'Dutch': 'NL',
    'French': 'FR',
    'Polish': 'PL',
    'Swiss': 'CH',
    'Italian': 'IT',
    'Pakistani': 'PK',
    'Spanish': 'ES',
    'German': 'DE',
    'Greek': 'GR',
    'Australian': 'AU',
    'Canadian': 'CA',
    'Indonesian': 'ID',
    'Swedish': 'SE',
    'Brazilian': 'BR',
    'Irish': 'IE',
    'Korean': 'KR',
    'Japanese': 'JP',
    'Chinese': 'CN',
    'Russian': 'RU',
    'Hungarian': 'HU',
    'Slovak': 'SK',
    'Slovenian': 'SI',
    'Czech': 'CZ',
    'Ukrainian': 'UA',
    'Turkish': 'TR',
    'Romanian': 'RO',
    'Polish': 'PL',
    'Portugal': 'PT',
    'Norwegian': 'NO',
    'Mexican': 'MX',
    'Latvian': 'LV',
    'Estonian': 'EE',
    'Finnish': 'FI',
    'Austrian': 'AT',
    'Israeli': 'IL',
    'South African': 'ZA',
    'Puerto Rican': 'PR',
    'Senegalese': 'SN',
    'Croatian': 'HR',
    'Danish': 'DK',
    'Icelandic': 'IS',
    'Jamaican': 'JM',
    'New Zealand': 'NZ',
    'Algerian': 'DZ',
    'Cuban': 'CU',
    'Hong Kong': 'HK',
    'Singaporean': 'SG',
    'Filipino': 'PH',
    'Republic of the Congo': 'CG',
    'Mozambican': 'MZ',
}

category_countries['fr'] = {
    'américain': 'US',
    'anglais': 'GB',
    'britannique': 'GB',
    'écossais': 'GB',
    'gallois': 'GB',
    'belge': 'BE',
    'hollandais': 'NL',
    'français': 'FR',
    'polonais': 'PL',
    'suisse': 'CH',
    'italien': 'IT',
    'pakistanais': 'PK',
    'espagnol': 'ES',
    'allemand': 'DE',
    'grec': 'GR',
    'australien': 'AU',
    'canadien': 'CA',
    'québécois': 'CA',
    'indonésien': 'ID',
    'suédois': 'SE',
    'brésilien': 'BR',
    'irlandais': 'IE',
    'coréen': 'KR',
    'japonais': 'JP',
    'chinois': 'CN',
    'russe': 'RU',
    'hongrois': 'HU',
    'slovaque': 'SK',
    'tchèque': 'CZ',
    'ukrainien': 'UA',
    'turc': 'TR',
    'roumain': 'RO',
    'polonais': 'PL',
    'portugais': 'PT',
    'norvégien': 'NO',
    'marocain': 'MA',
    'mexicain': 'MX',
    'letton': 'LV',
    'estonien': 'EE',
    'finlandais': 'FI',
    'autrichien': 'AT',
    'israélien': 'IL',
    'sud-africain': 'ZA',
    'Puerto Rican': 'PR',
    'sénégalais': 'SN',
    'croate': 'HR',
    'danois': 'DK',
    'islandais': 'IS',
    'jamaïcain': 'JM',
    'nouveau-zélandais': 'NZ',
    'algérien': 'DZ',
    'cubain': 'CU',
    'Hong Kong': 'HK',
    'tunisien': 'TN',
    'monégasque': 'MC',
    'breton': 'FR'
}

infobox_fields_country = {}
infobox_fields_country['en'] = ['origin', 'born', 'birth_place']
infobox_fields_country['fr'] = ['naissance lieu', 'décès lieu', 'nationalité', 'pays origine']

infobox_fields_background = {
    'en': 'background',
    'fr': 'charte',
}

persondata_fields_mapping = {}
persondata_fields_mapping['fr'] = {
    'nom': 'name',
    'noms alternatifs': 'alternatives names',
    'courte description': 'short description',
    'date de naissance': 'date of birth',
    'lieu de naissance': 'place of birth',
    'date de décès': 'date of death',
    'lieu de décès': 'place of death',
}

def parse_infobox(page):
    match = infobox_re[wp_lang].search(page)
    info = {}
    if match is None:
        return info
    info['_type'] = match.group(1)
    for line in match.group(2).splitlines():
        if '=' not in line:
            continue
        name, value = tuple(s.strip() for s in line.split('=', 1))
        info[name.lstrip('| ').lower()] = value
    return info


def parse_persondata(page):
    match = persondata_re[wp_lang].search(page)
    info = {}
    if match is None:
        return info
    for line in match.group(1).splitlines():
        if '=' not in line:
            continue
        name, value = tuple(s.strip() for s in line.split('=', 1))
        name = name.lstrip('| ').lower()
        if wp_lang in persondata_fields_mapping and len(persondata_fields_mapping[wp_lang][name]) > 1:
            name = persondata_fields_mapping[wp_lang][name]
        out("  - persondata: %s = %s" % (name, value))
        info[name] = value
    return info


def extract_first_paragraph(page):
    page = mw_remove_markup(page)
    return page.strip().split('\n\n')[0]


def extract_page_categories(page):
    categories = category_re[wp_lang].findall(page)
    return categories


def determine_country_from_categories(categories):
    countries = set()
    relevant_categories = []
    for category in categories:
        category = category.replace('_', ' ')
        for name, code in category_countries[wp_lang].iteritems():
            if name.decode('utf8') in category:
                countries.add(code)
                relevant_categories.append(category)
        for name in link_us_states:
            if category.endswith('from ' + name):
                countries.add('US')
                relevant_categories.append(category)
    reason = 'Belongs to %s.' % join_names('category', relevant_categories)
    return countries, reason, len(relevant_categories)


def determine_gender_from_categories(categories):
    genders = set()
    relevant_categories = []
    for category in categories:
        if re.search(r'\bmale\b', category, re.I):
            genders.add('male')
            relevant_categories.append(category)
        if re.search(r'\bfemale\b', category, re.I):
            genders.add('female')
            relevant_categories.append(category)
        if re.search(r'^(Chanteur|Acteur|Animateur)\b', category, re.I):
            genders.add('male')
            relevant_categories.append(category)
        if re.search(r'^(Chanteuse|Actrice|Animatrice)\b', category, re.I):
            genders.add('female')
            relevant_categories.append(category)
    reason = 'Belongs to %s.' % join_names('category', relevant_categories)
    return genders, reason


def determine_gender_from_text(text):
    pronouns = pronouns_re[wp_lang].findall(text)
    num_male_pronouns = 0
    num_female_pronouns = 0
    for pronoun in pronouns:
        if pronoun.lower() in pronouns_female[wp_lang]:
            num_female_pronouns += 1
        else:
            num_male_pronouns += 1
    if num_male_pronouns > 2 and num_female_pronouns == 0:
        return ['male'], 'The first paragraph uses male pronouns %s times' % (num_male_pronouns,)
        genders.add('male')
    elif num_female_pronouns > 2 and num_male_pronouns == 0:
        return ['female'], 'The first paragraph uses female pronouns %s times' % (num_female_pronouns,)
    return None, ''


def find_countries_in_text(countries, relevant_links, text):
    text = text.replace('_', ' ')
    for name, code in link_countries[wp_lang].iteritems():
        for name in [name.decode('utf8'), name.decode('utf8').lower()]:
            if '[[' + name + ']]' in text or '[[' + name + '|' in text or '{{' + name + '}}' in text:
                countries.add(code)
                relevant_links.append(name)
                break
    for name in link_us_states:
        m = re.search(r'\[\[(([^\]\|]+, )?%s)(\]\]|\|)' % (re.escape(name),), text)
        if m is not None:
            countries.add('US')
            relevant_links.append(m.group(1))


def determine_country_from_infobox(infobox):
    countries = set()
    relevant_links = []
    for field in infobox_fields_country[wp_lang]:
        field = field.decode('utf8')
        text = infobox.get(field, '')
        if len(text) > 0:
            out("Text from infobox (field=%s): %s" % (field, text))
        find_countries_in_text(countries, relevant_links, text)
    reason = 'Infobox links to %s.' % join_names('', relevant_links)
    return countries, reason


def determine_type_from_page(page):
    types = set()
    reasons = []
    background_field = infobox_fields_background[wp_lang]
    background = page.infobox.get(background_field, '')
    if background == 'solo_singer' or background == 'vocal' or background == 'instrumentiste':
        types.add('person')
        reasons.append('Infobox has "'+background_field+' = '+background+'".')
    if page.persondata.get('name'):
        types.add('person')
        reasons.append('Contains the "Persondata" infobox.')
    if background == 'group_or_band' or background == 'groupe':
        types.add('group')
        reasons.append('Infobox has "'+background_field+' = '+background+'".')
    relevant_categories = []
    for category in page.categories:
        if wp_lang == 'fr':
            if category.startswith('Groupe'):
                types.add('group')
                relevant_categories.append(category)
        else:
            if category.endswith('groups') or category.startswith('Musical groups'):
                types.add('group')
                relevant_categories.append(category)

    if relevant_categories:
        reasons.append('Belongs to %s.' % join_names('category', relevant_categories))
    return types, ' '.join(reasons)


def determine_date_from_persondata(persondata, field):
    reasons = []
    date = {'year': None, 'month': None, 'day': None}
    value = persondata.get(field, '')
    if value:
        try:
            d = datetime.datetime.strptime(value, '%B %d, %Y')
        except ValueError:
            try:
                d = datetime.datetime.strptime(value, '%d %B %Y')
            except ValueError:
                try:
                    d = datetime.datetime.strptime(value, '%Y-%m-%d')
                except ValueError:
                    d = None
        if d:
            reasons.append('Persondata has %s "%s".' % (field, value))
            date['year'] = d.year
            date['month'] = d.month
            date['day'] = d.day
        else:
            try:
                date['year'] = int(value)
                reasons.append('Persondata has %s "%s".' % (field, value))
            except ValueError:
                pass
    return date, reasons


def determine_begin_date(artist, page, is_performance_name):
    if artist['type'] == 1 and not is_performance_name:
        date, reasons = determine_date_from_persondata(page.persondata, 'date of birth')
        if date['year']:
            return date, reasons
        relevant_categories = []
        for category in page.categories:
            m = re.match(r'(\d{4}) births', category)
            if m is not None:
                return {'year': int(m.group(1)), 'month': None, 'day': None}, ['Belongs to category "%s"' % category]
    elif artist['type'] == 2:
        relevant_categories = []
        for category in page.categories:
            m = re.match(r'Musical groups established in (\d{4})', category)
            if m is not None:
                return {'year': int(m.group(1)), 'month': None, 'day': None}, ['Belongs to category "%s"' % category]
    return {'year': None, 'month': None, 'day': None}, []


def determine_end_date(artist, page, is_performance_name):
    if artist['type'] == 1 and not is_performance_name:
        date, reasons = determine_date_from_persondata(page.persondata, 'date of death')
        if date['year']:
            return date, reasons
        relevant_categories = []
        for category in page.categories:
            m = re.match(r'(\d{4}) deaths', category)
            if m is not None:
                return {'year': int(m.group(1)), 'month': None, 'day': None}, ['Belongs to category "%s"' % category]
    elif artist['type'] == 2:
        relevant_categories = []
        for category in page.categories:
            m = re.match(r'Musical groups disestablished in (\d{4})', category)
            if m is not None:
                return {'year': int(m.group(1)), 'month': None, 'day': None}, ['Belongs to category "%s"' % category]
    return {'year': None, 'month': None, 'day': None}, []


def determine_country_from_text(page):
    countries = set()
    relevant_links = []
    find_countries_in_text(countries, relevant_links, page.abstract)
    reason = 'The first paragraph links to %s.' % join_names('', relevant_links)
    return countries, reason


country_ids = {}
for id, code in db.execute("SELECT id, iso_code FROM country"):
    country_ids[code] = id

gender_ids = {}
for id, code in db.execute("SELECT id, lower(name) FROM gender"):
    gender_ids[code] = id

artist_type_ids = {}
for id, code in db.execute("SELECT id, lower(name) FROM artist_type"):
    artist_type_ids[code] = id


class WikiPage(object):

    def __init__(self, title, text):
        self.title = title
        self.text = text
        self.categories = extract_page_categories(text)
        self.infobox = parse_infobox(text)
        self.persondata = parse_persondata(text)
        self.abstract = extract_first_paragraph(text)

    @classmethod
    def fetch(cls, url, wp_lang):
        page_title = extract_page_title(artist['url'], wp_lang)
        return cls(page_title, get_page_content(wp, page_title) or '')


def determine_country(page):
    all_countries = set()
    all_reasons = []
    countries, reason = determine_country_from_infobox(page.infobox)
    if countries:
        all_countries.update(countries)
        all_reasons.append(reason)
    countries, reason = determine_country_from_text(page)
    if countries:
        all_countries.update(countries)
        all_reasons.append(reason)
    countries, reason, category_count = determine_country_from_categories(page.categories)
    has_categories = False
    if countries:
        all_countries.update(countries)
        all_reasons.append(reason)
        has_categories = True
    if len(all_reasons) < 1 or not all_countries or not has_categories:
        colored_out(bcolors.WARNING, ' * not enough sources for countries', all_countries, all_reasons)
        return None, []
    if len(all_countries) > 1:
        colored_out(bcolors.FAIL, ' * conflicting countries', all_countries, all_reasons)
        return None, []
    country = list(all_countries)[0]
    country_id = country_ids[country]
    colored_out(bcolors.OKGREEN, ' * new country: ', country, country_id)
    return country_id, all_reasons


def determine_gender(page):
    all_genders = set()
    all_reasons = []
    genders, reason = determine_gender_from_categories(page.categories)
    if genders:
        all_genders.update(genders)
        all_reasons.append(reason)
    genders, reason = determine_gender_from_text(page.abstract)
    if genders:
        all_genders.update(genders)
        all_reasons.append(reason)
    if not all_reasons:
        colored_out(bcolors.WARNING, ' * not enough sources for genders')
        return None, []
    if len(all_genders) > 1:
        colored_out(bcolors.FAIL, ' * conflicting genders', all_genders, all_reasons)
        return None, []
    gender = list(all_genders)[0]
    gender_id = gender_ids[gender]
    colored_out(bcolors.OKGREEN, ' * new gender:', gender, gender_id)
    return gender_id, all_reasons


def determine_type(page):
    all_types = set()
    all_reasons = []
    types, reason = determine_type_from_page(page)
    if types:
        all_types.update(types)
        all_reasons.append(reason)
    if not all_reasons:
        colored_out(bcolors.WARNING, ' * not enough sources for types')
        return None, []
    if len(all_types) > 1:
        colored_out(bcolors.FAIL, ' * conflicting types', all_types, all_reasons)
        return None, []
    type = list(all_types)[0]
    type_id = artist_type_ids[type]
    colored_out(bcolors.OKGREEN, ' * new type:', type, type_id)
    return type_id, all_reasons


seen = set()
for artist in db.execute(query):
    if artist['id'] in seen:
        continue
    seen.add(artist['id'])
    colored_out(bcolors.OKBLUE, 'Looking up artist "%s" http://musicbrainz.org/artist/%s' % (artist['name'], artist['gid']))
    out(' * wiki:', artist['url'])

    artist = dict(artist)
    update = set()
    reasons = []

    page = WikiPage.fetch(artist['url'], wp_lang)

    if not artist['country']:
        country_id, country_reasons = determine_country(page)
        if country_id:
            artist['country'] = country_id
            update.add('country')
            reasons.append(('COUNTRY', country_reasons))

    if not artist['type']:
        type_id, type_reasons = determine_type(page)
        if type_id:
            artist['type'] = type_id
            update.add('type')
            reasons.append(('TYPE', type_reasons))

    if not artist['gender'] and artist['type'] == 1:
        gender_id, gender_reasons = determine_gender(page)
        if gender_id:
            artist['gender'] = gender_id
            update.add('gender')
            reasons.append(('GENDER', gender_reasons))

    is_performance_name = False
    if artist['type'] == 1 and CHECK_PERFORMANCE_NAME:
        is_performance_name = db.execute(performance_name_query, artist['id']).scalar() > 0
        out(" * checking for performance name", is_performance_name)

    if not artist['begin_date_year'] and not artist['end_date_year']:
        begin_date, begin_date_reasons = determine_begin_date(artist, page, is_performance_name)
        if begin_date['year']:
            out(" * new begin date", begin_date)
            artist['begin_date_year'] = begin_date['year']
            artist['begin_date_month'] = begin_date['month']
            artist['begin_date_day'] = begin_date['day']
            update.add('begin_date')
            reasons.append(('BEGIN DATE', begin_date_reasons))
        end_date, end_date_reasons = determine_end_date(artist, page, is_performance_name)
        if end_date['year']:
            out(" * new end date", end_date)
            artist['end_date_year'] = end_date['year']
            artist['end_date_month'] = end_date['month']
            artist['end_date_day'] = end_date['day']
            update.add('end_date')
            reasons.append(('END DATE', end_date_reasons))

    if update:
        edit_note = 'From %s' % (artist['url'],)
        for field, reason in reasons:
            edit_note += '\n\n%s:\n%s' % (field, ' '.join(reason))
        out(' * edit note:', edit_note.replace('\n', ' '))
        time.sleep(10)
        mb.edit_artist(artist, update, edit_note)

    db.execute("INSERT INTO bot_wp_artist_data (gid, lang) VALUES (%s, %s)", (artist['gid'], wp_lang))
    print
<|MERGE_RESOLUTION|>--- conflicted
+++ resolved
@@ -11,11 +11,7 @@
 import pprint
 import urllib
 import time
-<<<<<<< HEAD
-from utils import mangle_name, join_names, mw_remove_markup, out, colored_out, bcolors, get_page_content
-=======
-from utils import mangle_name, join_names, mw_remove_markup, out, get_page_content, extract_page_title
->>>>>>> d07a60de
+from utils import mangle_name, join_names, mw_remove_markup, out, colored_out, bcolors, get_page_content, extract_page_title
 import config as cfg
 
 wp_lang = sys.argv[1] if len(sys.argv) > 1 else 'en'
