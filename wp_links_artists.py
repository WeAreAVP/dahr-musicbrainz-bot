--- conflicted
+++ resolved
@@ -122,10 +122,6 @@
         if 'redirect' in page:
             out(' * redirect page, skipping')
             continue
-<<<<<<< HEAD
-        if 'disambiguationpages' in page or 'infoboxalbum' in page or 'homonymie' in page:
-            out(' * disambiguation or album page, skipping')
-=======
         if 'disambiguation' in title:
             out(' * disambiguation page, skipping')
             continue
@@ -135,9 +131,11 @@
         if 'disambiguationpages' in page:
             out(' * disambiguation page, skipping')
             continue
+        if 'homonymie' in page:
+            out(' * disambiguation page, skipping')
+            continue
         if 'infoboxalbum' in page:
             out(' * album page, skipping')
->>>>>>> 24880b9a
             continue
         page_title = pages[0]['title']
         found_albums = []
