#!/usr/bin/python

import sys
import re
import sqlalchemy
import solr
from simplemediawiki import MediaWiki
from editing import MusicBrainzClient
import pprint
import urllib
import time
from utils import mangle_name, join_names, out, get_page_content, extract_page_title, colored_out, bcolors
import config as cfg

engine = sqlalchemy.create_engine(cfg.MB_DB)
db = engine.connect()
db.execute("SET search_path TO musicbrainz")

wp_lang = sys.argv[1] if len(sys.argv) > 1 else 'en'

wp = MediaWiki('http://%s.wikipedia.org/w/api.php' % wp_lang)

suffix = '_' + wp_lang if wp_lang != 'en' else ''
wps = solr.SolrConnection('http://localhost:8983/solr/wikipedia'+suffix)

mb = MusicBrainzClient(cfg.MB_USERNAME, cfg.MB_PASSWORD, cfg.MB_SITE)

"""
CREATE TABLE bot_wp_rg_link (
    gid uuid NOT NULL,
    lang character varying(2),
    processed timestamp with time zone DEFAULT now()
);

ALTER TABLE ONLY bot_wp_rg_link
    ADD CONSTRAINT bot_wp_rg_link_pkey PRIMARY KEY (gid, lang);
"""


acceptable_countries_for_lang = {
    'en': ['FR', 'MC'],
    'fr': ['FR', 'MC']
}

query_params = []
no_country_filter = (wp_lang == 'en') and (len(acceptable_countries_for_lang['en']) == 0)
if no_country_filter:
    # Hack to avoid having an SQL error with an empty IN clause ()
    in_country_clause = 'FALSE'
else:
    placeHolders = ','.join( ['%s'] * len(acceptable_countries_for_lang[wp_lang]) )
    in_country_clause = "%s IN (%s)" % ('c.iso_code', placeHolders)
    query_params.extend(acceptable_countries_for_lang[wp_lang])
query_params.append(wp_lang)

query = """
WITH
    rgs_wo_wikipedia AS (
<<<<<<< HEAD
        SELECT rg.id
        FROM release_group rg
        LEFT JOIN (SELECT l.entity0 AS id
            FROM l_release_group_url l
            JOIN url u ON l.entity1 = u.id AND u.url LIKE 'http://"""+wp_lang+""".wikipedia.org/wiki/%%'
            WHERE l.link IN (SELECT id FROM link WHERE link_type = 89)
        ) wpl ON wpl.id = rg.id
        LEFT JOIN (SELECT acn.artist_credit
            FROM artist_credit_name acn
            JOIN artist a ON acn.artist = a.id
            LEFT JOIN country c ON a.country = c.id AND """ + in_country_clause + """
            GROUP BY acn.artist_credit HAVING count(c.iso_code) = 1
        ) tc ON rg.artist_credit = tc.artist_credit
        WHERE rg.artist_credit > 2 AND wpl.id IS NULL
            AND (rg.type IS NULL OR rg.type IN (SELECT id FROM release_group_type WHERE name IN ('Album', 'EP', 'Live', 'Remix')))
            AND (tc.artist_credit IS NOT NULL """ + (' OR TRUE' if no_country_filter else '') + """)
        ORDER BY rg.artist_credit, rg.id
=======
        SELECT a.id
        FROM release_group a
        LEFT JOIN l_release_group_url l ON
            l.entity0 = a.id AND
            l.link IN (SELECT id FROM link WHERE link_type = 89)
        WHERE a.artist_credit > 2 AND l.id IS NULL AND (a.type IS NULL OR a.type IN (SELECT id FROM release_group_type WHERE name IN ('Album', 'EP', 'Live', 'Remix', 'Compilation')))
        ORDER BY a.artist_credit, a.id
>>>>>>> d07a60de
        LIMIT 100000
    )
SELECT rg.id, rg.gid, rg.name, ac.name
FROM rgs_wo_wikipedia ta
JOIN s_release_group rg ON ta.id=rg.id
JOIN s_artist_credit ac ON rg.artist_credit=ac.id
LEFT JOIN bot_wp_rg_link b ON rg.gid = b.gid AND b.lang = %s
WHERE b.gid IS NULL
ORDER BY rg.artist_credit, rg.id
LIMIT 1000
"""

query_album_tracks = """
SELECT DISTINCT t.name
FROM s_track t
JOIN tracklist tl ON t.tracklist=tl.id
JOIN medium m ON tl.id=m.tracklist
JOIN release r ON m.release=r.id
WHERE r.release_group = %s
"""

category_re = {}
category_re['en'] = re.compile(r'\[\[Category:(.+?)(?:\|.*?)?\]\]')
category_re['fr'] = re.compile(r'\[\[Cat\xe9gorie:(.+?)\]\]')

def escape_query(s):
    s = re.sub(r'\bOR\b', 'or', s)
    s = re.sub(r'\bAND\b', 'and', s)
    s = re.sub(r'\bNOT\b', 'not', s)
    s = re.sub(r'\+', '\\+', s)
    return s

for rg_id, rg_gid, rg_name, ac_name in db.execute(query, query_params):
    colored_out(bcolors.OKBLUE, 'Looking up release group "%s" http://musicbrainz.org/release-group/%s' % (rg_name, rg_gid))
    matches = wps.query(escape_query(rg_name), defType='dismax', qf='name', rows=100).results
    last_wp_request = time.time()
    for match in matches:
        title = match['name']
        if mangle_name(re.sub(' \(.+\)$', '', title)) != mangle_name(rg_name) and mangle_name(title) != mangle_name(rg_name):
            continue
        delay = time.time() - last_wp_request
        if delay < 1.0:
            time.sleep(1.0 - delay)
        last_wp_request = time.time()
        page_orig = get_page_content(wp, title, wp_lang)
        if not page_orig:
            continue
        page_title = title
        url = 'http://%s.wikipedia.org/wiki/%s' % (wp_lang, urllib.quote(page_title.encode('utf8').replace(' ', '_')),)
        colored_out(bcolors.HEADER, ' * trying article %s' % (title,))
        page = mangle_name(page_orig)
        if 'redirect' in page:
            out('  => redirect page, skipping')
            continue
        if 'disambiguation' in title:
            out('  => disambiguation page, skipping')
            continue
        if '{{disambig' in page_orig.lower():
            out('  => disambiguation page, skipping')
            continue
        if 'disambiguationpages' in page:
            out('  => disambiguation page, skipping')
            continue
        if 'homonymie' in page:
            out('  => disambiguation page, skipping')
            continue
        categories = category_re[wp_lang].findall(page_orig)
        is_album_page = False
        for category in categories:
            if wp_lang == 'en':
                if category.lower().endswith(' albums'):
                    is_album_page = True
                    break
                if category.lower().endswith(' soundtracks'):
                    is_album_page = True
                    break
                #if category.lower().endswith(' singles'):
                #    is_album_page = True
                #    break
            if wp_lang == 'fr':
                if category.startswith('Album '):
                    is_album_page = True
                    break
        if not is_album_page:
            out('  => not an album page, skipping')
            continue
        if mangle_name(ac_name) not in page:
            out('  => artist name not found')
            continue
        found_tracks = []
        tracks = set([r[0] for r in db.execute(query_album_tracks, (rg_id,))])
        tracks_to_ignore = set()
        for track in tracks:
            mangled_track = mangle_name(track)
            if len(mangled_track) <= 4 or mangle_name(rg_name) in mangle_name(track):
                tracks_to_ignore.add(track)
        tracks -= tracks_to_ignore
        if len(tracks) < 5:
            continue
        for track in tracks:
            mangled_track = mangle_name(track)
            if len(mangled_track) > 4 and mangled_track in page:
                found_tracks.append(track)
        ratio = len(found_tracks) * 1.0 / len(tracks)
        out(' * ratio: %s, has tracks: %s, found tracks: %s' % (ratio, len(tracks), len(found_tracks)))
        min_ratio = 0.7 if len(rg_name) > 4 else 1.0
        if ratio < min_ratio:
            out('  => ratio too low (min = %s)' % min_ratio)
            continue
        auto = ratio > 0.75
        text = 'Matched based on the name. The page mentions artist "%s" and %s.' % (ac_name, join_names('track', found_tracks),)
        colored_out(bcolors.OKGREEN, ' * linking to %s' % (url,))
        out(' * edit note: %s' % (text,))
        time.sleep(5)
        mb.add_url("release_group", rg_gid, 89, url, text, auto=auto)
        break
    db.execute("INSERT INTO bot_wp_rg_link (gid, lang) VALUES (%s, %s)", (rg_gid, wp_lang))
<|MERGE_RESOLUTION|>--- conflicted
+++ resolved
@@ -56,7 +56,6 @@
 query = """
 WITH
     rgs_wo_wikipedia AS (
-<<<<<<< HEAD
         SELECT rg.id
         FROM release_group rg
         LEFT JOIN (SELECT l.entity0 AS id
@@ -71,18 +70,9 @@
             GROUP BY acn.artist_credit HAVING count(c.iso_code) = 1
         ) tc ON rg.artist_credit = tc.artist_credit
         WHERE rg.artist_credit > 2 AND wpl.id IS NULL
-            AND (rg.type IS NULL OR rg.type IN (SELECT id FROM release_group_type WHERE name IN ('Album', 'EP', 'Live', 'Remix')))
+            AND (rg.type IS NULL OR rg.type IN (SELECT id FROM release_group_type WHERE name IN ('Album', 'EP', 'Live', 'Remix', 'Compilation')))
             AND (tc.artist_credit IS NOT NULL """ + (' OR TRUE' if no_country_filter else '') + """)
         ORDER BY rg.artist_credit, rg.id
-=======
-        SELECT a.id
-        FROM release_group a
-        LEFT JOIN l_release_group_url l ON
-            l.entity0 = a.id AND
-            l.link IN (SELECT id FROM link WHERE link_type = 89)
-        WHERE a.artist_credit > 2 AND l.id IS NULL AND (a.type IS NULL OR a.type IN (SELECT id FROM release_group_type WHERE name IN ('Album', 'EP', 'Live', 'Remix', 'Compilation')))
-        ORDER BY a.artist_credit, a.id
->>>>>>> d07a60de
         LIMIT 100000
     )
 SELECT rg.id, rg.gid, rg.name, ac.name
