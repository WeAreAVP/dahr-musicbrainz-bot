#!/usr/bin/python

import sys
import re
import sqlalchemy
import solr
from simplemediawiki import MediaWiki
from editing import MusicBrainzClient
import pprint
import urllib
import time
<<<<<<< HEAD
from utils import mangle_name, join_names, out, colored_out, bcolors
=======
from utils import mangle_name, join_names, out, get_page_content, extract_page_title
>>>>>>> 11750d25
import config as cfg

engine = sqlalchemy.create_engine(cfg.MB_DB)
db = engine.connect()
db.execute("SET search_path TO musicbrainz")

wp_lang = sys.argv[1] if len(sys.argv) > 1 else 'en'

wp = MediaWiki('http://%s.wikipedia.org/w/api.php' % wp_lang)

suffix = '_' + wp_lang if wp_lang != 'en' else ''
wps = solr.SolrConnection('http://localhost:8983/solr/wikipedia'+suffix)

mb = MusicBrainzClient(cfg.MB_USERNAME, cfg.MB_PASSWORD, cfg.MB_SITE)

"""
CREATE TABLE bot_wp_rg_link (
    gid uuid NOT NULL,
    lang character varying(2),
    processed timestamp with time zone DEFAULT now()
);

ALTER TABLE ONLY bot_wp_rg_link
    ADD CONSTRAINT bot_wp_rg_link_pkey PRIMARY KEY (gid, lang);
"""


acceptable_countries_for_lang = {
    'en': ['FR', 'MC'],
    'fr': ['FR', 'MC']
}

query_params = []
no_country_filter = (wp_lang == 'en') and (len(acceptable_countries_for_lang['en']) == 0)
if no_country_filter:
    # Hack to avoid having an SQL error with an empty IN clause ()
    in_country_clause = 'FALSE'
else:
    placeHolders = ','.join( ['%s'] * len(acceptable_countries_for_lang[wp_lang]) )
    in_country_clause = "%s IN (%s)" % ('c.iso_code', placeHolders)
    query_params.extend(acceptable_countries_for_lang[wp_lang])
query_params.append(wp_lang)

query = """
WITH
    rgs_wo_wikipedia AS (
<<<<<<< HEAD
        SELECT rg.id
        FROM release_group rg
        LEFT JOIN (SELECT l.entity0 AS id
            FROM l_release_group_url l
            JOIN url u ON l.entity1 = u.id AND u.url LIKE 'http://"""+wp_lang+""".wikipedia.org/wiki/%%'
            WHERE l.link IN (SELECT id FROM link WHERE link_type = 89)
        ) wpl ON wpl.id = rg.id
        LEFT JOIN (SELECT acn.artist_credit
            FROM artist_credit_name acn
            JOIN artist a ON acn.artist = a.id
            LEFT JOIN country c ON a.country = c.id AND """ + in_country_clause + """
            GROUP BY acn.artist_credit HAVING count(c.iso_code) = 1
        ) tc ON rg.artist_credit = tc.artist_credit
        WHERE rg.artist_credit > 2 AND wpl.id IS NULL
            AND rg.type IN (SELECT id FROM release_group_type WHERE name IN ('Album', 'Live'))
            AND (tc.artist_credit IS NOT NULL """ + (' OR TRUE' if no_country_filter else '') + """)
        ORDER BY rg.artist_credit, rg.id
=======
        SELECT a.id
        FROM release_group a
        LEFT JOIN l_release_group_url l ON
            l.entity0 = a.id AND
            l.link IN (SELECT id FROM link WHERE link_type = 89)
        WHERE a.artist_credit > 2 AND l.id IS NULL AND (a.type IS NULL OR a.type IN (SELECT id FROM release_group_type WHERE name IN ('Album', 'EP', 'Live', 'Remix')))
        ORDER BY a.artist_credit, a.id
>>>>>>> 11750d25
        LIMIT 100000
    )
SELECT rg.id, rg.gid, rg.name, ac.name
FROM rgs_wo_wikipedia ta
JOIN s_release_group rg ON ta.id=rg.id
JOIN s_artist_credit ac ON rg.artist_credit=ac.id
LEFT JOIN bot_wp_rg_link b ON rg.gid = b.gid AND b.lang = %s
WHERE b.gid IS NULL
ORDER BY rg.artist_credit, rg.id
LIMIT 1000
"""

query_album_tracks = """
SELECT DISTINCT t.name
FROM s_track t
JOIN tracklist tl ON t.tracklist=tl.id
JOIN medium m ON tl.id=m.tracklist
JOIN release r ON m.release=r.id
WHERE r.release_group = %s
"""

<<<<<<< HEAD
category_re = {}
category_re['en'] = re.compile(r'\[\[Category:(.+?)(?:\|.*?)?\]\]')
category_re['fr'] = re.compile(r'\[\[Cat\xe9gorie:(.+?)\]\]')

for rg_id, rg_gid, rg_name, ac_name in db.execute(query, query_params):
    colored_out(bcolors.OKBLUE, 'Looking up release group "%s" http://musicbrainz.org/release-group/%s' % (rg_name, rg_gid))
    matches = wps.query(rg_name, defType='dismax', qf='name', rows=50).results
=======
def escape_query(s):
    s = re.sub(r'\bOR\b', 'or', s)
    s = re.sub(r'\bAND\b', 'and', s)
    s = re.sub(r'\+', '\\+', s)
    return s

for rg_id, rg_gid, rg_name, ac_name in db.execute(query):
    out('Looking up release group "%s" http://musicbrainz.org/release-group/%s' % (rg_name, rg_gid))
    matches = wps.query(escape_query(rg_name), defType='dismax', qf='name', rows=100).results
>>>>>>> 11750d25
    last_wp_request = time.time()
    for match in matches:
        title = match['name']
        if mangle_name(re.sub(' \(.+\)$', '', title)) != mangle_name(rg_name) and mangle_name(title) != mangle_name(rg_name):
            continue
        delay = time.time() - last_wp_request
        if delay < 1.0:
            time.sleep(1.0 - delay)
        last_wp_request = time.time()
<<<<<<< HEAD
        resp = wp.call({'action': 'query', 'prop': 'revisions', 'titles': title.encode('utf8'), 'rvprop': 'content'})
        pages = resp['query']['pages'].values()
        if not pages or 'revisions' not in pages[0]:
            continue
        page_title = pages[0]['title']
        url = 'http://%s.wikipedia.org/wiki/%s' % (wp_lang, urllib.quote(page_title.encode('utf8').replace(' ', '_')),)
        colored_out(bcolors.HEADER, ' * trying article %s' % (title,))
        page_orig = pages[0]['revisions'][0].values()[0]
=======
        page_orig = get_page_content(wp, title)
        if not page_orig:
            continue
        page_title = title
        url = 'http://en.wikipedia.org/wiki/%s' % (urllib.quote(page_title.encode('utf8').replace(' ', '_')),)
        out(' * trying article %s' % (url,))
>>>>>>> 11750d25
        page = mangle_name(page_orig)
        if 'redirect' in page:
            out('  => redirect page, skipping')
            continue
        if 'disambiguation' in title:
            out('  => disambiguation page, skipping')
            continue
        if '{{disambig' in page_orig.lower():
            out('  => disambiguation page, skipping')
            continue
        if 'disambiguationpages' in page:
            out('  => disambiguation page, skipping')
            continue
        if 'homonymie' in page:
            out('  => disambiguation page, skipping')
            continue
        categories = category_re[wp_lang].findall(page_orig)
        is_album_page = False
        for category in categories:
<<<<<<< HEAD
            if wp_lang == 'en':
                if category.lower().endswith(' albums'):
                    is_album_page = True
                    break
                if category.lower().endswith(' soundtracks'):
                    is_album_page = True
                    break
            if wp_lang == 'fr':
                if category.startswith('Album '):
                    is_album_page = True
                    break
=======
            if category.lower().endswith(' albums'):
                is_album_page = True
                break
            #if category.lower().endswith(' singles'):
            #    is_album_page = True
            #    break
            if category.lower().endswith(' soundtracks'):
                is_album_page = True
                break
>>>>>>> 11750d25
        if not is_album_page:
            out('  => not an album page, skipping')
            continue
        if mangle_name(ac_name) not in page:
            out('  => artist name not found')
            continue
        found_tracks = []
        tracks = set([r[0] for r in db.execute(query_album_tracks, (rg_id,))])
        tracks_to_ignore = set()
        for track in tracks:
            mangled_track = mangle_name(track)
            if len(mangled_track) <= 4 or mangle_name(rg_name) in mangle_name(track):
                tracks_to_ignore.add(track)
        tracks -= tracks_to_ignore
        if len(tracks) < 5:
            continue
        for track in tracks:
            mangled_track = mangle_name(track)
            if len(mangled_track) > 4 and mangled_track in page:
                found_tracks.append(track)
        ratio = len(found_tracks) * 1.0 / len(tracks)
        out(' * ratio: %s, has tracks: %s, found tracks: %s' % (ratio, len(tracks), len(found_tracks)))
        min_ratio = 0.7 if len(rg_name) > 4 else 1.0
        if ratio < min_ratio:
            out('  => ratio too low (min = %s)' % min_ratio)
            continue
        auto = ratio > 0.75
        text = 'Matched based on the name. The page mentions artist "%s" and %s.' % (ac_name, join_names('track', found_tracks),)
        colored_out(bcolors.OKGREEN, ' * linking to %s' % (url,))
        out(' * edit note: %s' % (text,))
<<<<<<< HEAD
        time.sleep(30)
        mb.add_url("release_group", rg_gid, 89, url, text, True)
=======
        time.sleep(5)
        mb.add_url("release_group", rg_gid, 89, url, text, auto=auto)
>>>>>>> 11750d25
        break
    db.execute("INSERT INTO bot_wp_rg_link (gid, lang) VALUES (%s, %s)", (rg_gid, wp_lang))
<|MERGE_RESOLUTION|>--- conflicted
+++ resolved
@@ -9,11 +9,7 @@
 import pprint
 import urllib
 import time
-<<<<<<< HEAD
-from utils import mangle_name, join_names, out, colored_out, bcolors
-=======
-from utils import mangle_name, join_names, out, get_page_content, extract_page_title
->>>>>>> 11750d25
+from utils import mangle_name, join_names, out, get_page_content, extract_page_title, colored_out, bcolors
 import config as cfg
 
 engine = sqlalchemy.create_engine(cfg.MB_DB)
@@ -60,7 +56,6 @@
 query = """
 WITH
     rgs_wo_wikipedia AS (
-<<<<<<< HEAD
         SELECT rg.id
         FROM release_group rg
         LEFT JOIN (SELECT l.entity0 AS id
@@ -75,18 +70,9 @@
             GROUP BY acn.artist_credit HAVING count(c.iso_code) = 1
         ) tc ON rg.artist_credit = tc.artist_credit
         WHERE rg.artist_credit > 2 AND wpl.id IS NULL
-            AND rg.type IN (SELECT id FROM release_group_type WHERE name IN ('Album', 'Live'))
+            AND (rg.type IS NULL OR rg.type IN (SELECT id FROM release_group_type WHERE name IN ('Album', 'EP', 'Live', 'Remix')))
             AND (tc.artist_credit IS NOT NULL """ + (' OR TRUE' if no_country_filter else '') + """)
         ORDER BY rg.artist_credit, rg.id
-=======
-        SELECT a.id
-        FROM release_group a
-        LEFT JOIN l_release_group_url l ON
-            l.entity0 = a.id AND
-            l.link IN (SELECT id FROM link WHERE link_type = 89)
-        WHERE a.artist_credit > 2 AND l.id IS NULL AND (a.type IS NULL OR a.type IN (SELECT id FROM release_group_type WHERE name IN ('Album', 'EP', 'Live', 'Remix')))
-        ORDER BY a.artist_credit, a.id
->>>>>>> 11750d25
         LIMIT 100000
     )
 SELECT rg.id, rg.gid, rg.name, ac.name
@@ -108,25 +94,19 @@
 WHERE r.release_group = %s
 """
 
-<<<<<<< HEAD
 category_re = {}
 category_re['en'] = re.compile(r'\[\[Category:(.+?)(?:\|.*?)?\]\]')
 category_re['fr'] = re.compile(r'\[\[Cat\xe9gorie:(.+?)\]\]')
 
-for rg_id, rg_gid, rg_name, ac_name in db.execute(query, query_params):
-    colored_out(bcolors.OKBLUE, 'Looking up release group "%s" http://musicbrainz.org/release-group/%s' % (rg_name, rg_gid))
-    matches = wps.query(rg_name, defType='dismax', qf='name', rows=50).results
-=======
 def escape_query(s):
     s = re.sub(r'\bOR\b', 'or', s)
     s = re.sub(r'\bAND\b', 'and', s)
     s = re.sub(r'\+', '\\+', s)
     return s
 
-for rg_id, rg_gid, rg_name, ac_name in db.execute(query):
-    out('Looking up release group "%s" http://musicbrainz.org/release-group/%s' % (rg_name, rg_gid))
+for rg_id, rg_gid, rg_name, ac_name in db.execute(query, query_params):
+    colored_out(bcolors.OKBLUE, 'Looking up release group "%s" http://musicbrainz.org/release-group/%s' % (rg_name, rg_gid))
     matches = wps.query(escape_query(rg_name), defType='dismax', qf='name', rows=100).results
->>>>>>> 11750d25
     last_wp_request = time.time()
     for match in matches:
         title = match['name']
@@ -136,23 +116,12 @@
         if delay < 1.0:
             time.sleep(1.0 - delay)
         last_wp_request = time.time()
-<<<<<<< HEAD
-        resp = wp.call({'action': 'query', 'prop': 'revisions', 'titles': title.encode('utf8'), 'rvprop': 'content'})
-        pages = resp['query']['pages'].values()
-        if not pages or 'revisions' not in pages[0]:
-            continue
-        page_title = pages[0]['title']
-        url = 'http://%s.wikipedia.org/wiki/%s' % (wp_lang, urllib.quote(page_title.encode('utf8').replace(' ', '_')),)
-        colored_out(bcolors.HEADER, ' * trying article %s' % (title,))
-        page_orig = pages[0]['revisions'][0].values()[0]
-=======
-        page_orig = get_page_content(wp, title)
+        page_orig = get_page_content(wp, title, wp_lang)
         if not page_orig:
             continue
         page_title = title
-        url = 'http://en.wikipedia.org/wiki/%s' % (urllib.quote(page_title.encode('utf8').replace(' ', '_')),)
-        out(' * trying article %s' % (url,))
->>>>>>> 11750d25
+        url = 'http://%s.wikipedia.org/wiki/%s' % (wp_lang, urllib.quote(page_title.encode('utf8').replace(' ', '_')),)
+        colored_out(bcolors.HEADER, ' * trying article %s' % (title,))
         page = mangle_name(page_orig)
         if 'redirect' in page:
             out('  => redirect page, skipping')
@@ -172,7 +141,6 @@
         categories = category_re[wp_lang].findall(page_orig)
         is_album_page = False
         for category in categories:
-<<<<<<< HEAD
             if wp_lang == 'en':
                 if category.lower().endswith(' albums'):
                     is_album_page = True
@@ -180,21 +148,13 @@
                 if category.lower().endswith(' soundtracks'):
                     is_album_page = True
                     break
+                #if category.lower().endswith(' singles'):
+                #    is_album_page = True
+                #    break
             if wp_lang == 'fr':
                 if category.startswith('Album '):
                     is_album_page = True
                     break
-=======
-            if category.lower().endswith(' albums'):
-                is_album_page = True
-                break
-            #if category.lower().endswith(' singles'):
-            #    is_album_page = True
-            #    break
-            if category.lower().endswith(' soundtracks'):
-                is_album_page = True
-                break
->>>>>>> 11750d25
         if not is_album_page:
             out('  => not an album page, skipping')
             continue
@@ -225,12 +185,7 @@
         text = 'Matched based on the name. The page mentions artist "%s" and %s.' % (ac_name, join_names('track', found_tracks),)
         colored_out(bcolors.OKGREEN, ' * linking to %s' % (url,))
         out(' * edit note: %s' % (text,))
-<<<<<<< HEAD
-        time.sleep(30)
-        mb.add_url("release_group", rg_gid, 89, url, text, True)
-=======
         time.sleep(5)
         mb.add_url("release_group", rg_gid, 89, url, text, auto=auto)
->>>>>>> 11750d25
         break
     db.execute("INSERT INTO bot_wp_rg_link (gid, lang) VALUES (%s, %s)", (rg_gid, wp_lang))
