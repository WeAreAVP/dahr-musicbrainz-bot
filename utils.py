--- conflicted
+++ resolved
@@ -106,7 +106,6 @@
     sys.stdout.write(' '.join(args) + '\n')
     sys.stdout.flush()
 
-<<<<<<< HEAD
 class bcolors:
     HEADER = '\033[95m'
     OKBLUE = '\033[94m'
@@ -119,18 +118,17 @@
     args = [unicode(a).encode(locale.getpreferredencoding()) for a in args]
     sys.stdout.write(color + ' '.join(args) + bcolors.ENDC + '\n')
     sys.stdout.flush()
-=======
 
-def get_page_content_from_cache(title):
-    key = title.encode('ascii', 'xmlcharrefreplace').replace('/', '_')
-    file = os.path.join('enwiki-cache', key[0], key)
+def get_page_content_from_cache(title, wp_lang):
+    key = title.encode('utf-8', 'xmlcharrefreplace').replace('/', '_')
+    file = os.path.join('wiki-cache', wp_lang, key[0], key)
     if os.path.exists(file):
         return open(file).read().decode('utf8')
 
 
-def add_page_content_to_cache(title, content):
-    key = title.encode('ascii', 'xmlcharrefreplace').replace('/', '_')
-    dir = os.path.join('enwiki-cache', key[0])
+def add_page_content_to_cache(title, content, wp_lang):
+    key = title.encode('utf-8', 'xmlcharrefreplace').replace('/', '_')
+    dir = os.path.join('wiki-cache', wp_lang, key[0])
     if not os.path.exists(dir):
         os.mkdir(dir)
     file = os.path.join(dir, key)
@@ -139,21 +137,21 @@
     f.close()
 
 
-def get_page_content(wp, title):
-    content = get_page_content_from_cache(title)
+def get_page_content(wp, title, wp_lang):
+    content = get_page_content_from_cache(title, wp_lang)
     if content:
         return content
-    resp = wp.call({'action': 'query', 'prop': 'revisions', 'titles': title, 'rvprop': 'content'})
+    resp = wp.call({'action': 'query', 'prop': 'revisions', 'titles': title.encode('utf8'), 'rvprop': 'content'})
     pages = resp['query']['pages'].values()
     if not pages or 'revisions' not in pages[0]:
         return None
     content = pages[0]['revisions'][0].values()[0]
-    add_page_content_to_cache(title, content)
+    add_page_content_to_cache(title, content, wp_lang)
     return content
 
 
-def extract_page_title(url):
-    prefix = 'http://en.wikipedia.org/wiki/'
+def extract_page_title(url, wp_lang):
+    prefix = 'http://%s.wikipedia.org/wiki/' % wp_lang
     if not url.startswith(prefix):
         return None
     return urllib.unquote(url[len(prefix):].encode('utf8')).decode('utf8')
@@ -177,4 +175,3 @@
                 pass
         result.append(char)
     return "".join(result)
->>>>>>> 11750d25
