--- conflicted
+++ resolved
@@ -144,13 +144,15 @@
             if "exists with these attributes" not in page:
                 raise Exception('unable to post edit')
 
-<<<<<<< HEAD
     def remove_relationship(self, rel_id, entity0_type, entity1_type, edit_note):
         self.b.open(self.url("/edit/relationship/delete", id=str(rel_id), type0=entity0_type, type1=entity1_type))
         self.b.select_form(predicate=lambda f: f.method == "POST" and "/edit" in f.action)
         self.b["confirm.edit_note"] = edit_note.encode('utf8')
         self.b.submit()
-=======
+        page = self.b.response().read()
+        if "Thank you, your edit has been" not in page:
+            raise Exception('unable to post edit')
+
     def merge(self, entity_type, entity_ids, target_id, edit_note):
         params = [('add-to-merge', id) for id in entity_ids]
         self.b.open(self.url("/%s/merge_queue" % entity_type), urllib.urlencode(params))
@@ -162,7 +164,6 @@
         for idx, val in enumerate(entity_ids):
             params['merge.merging.%s' % idx] = val
         self.b.open(self.url("/%s/merge" % entity_type), urllib.urlencode(params))
->>>>>>> ba954cf0
         page = self.b.response().read()
         if "Thank you, your edit has been" not in page:
             raise Exception('unable to post edit')
@@ -200,10 +201,9 @@
     def set_release_script(self, entity_id, old_script_id, new_script_id, edit_note, auto=False):
         self._edit_release_information(entity_id, {"script_id": [[str(old_script_id)],[str(new_script_id)]]}, edit_note, auto)
 
-<<<<<<< HEAD
     def set_release_language(self, entity_id, old_language_id, new_language_id, edit_note, auto=False):
         self._edit_release_information(entity_id, {"language_id": [[str(old_language_id)],[str(new_language_id)]]}, edit_note, auto)
-=======
+
     def set_release_medium_format(self, entity_id, old_format_id, new_format_id, edit_note, auto=False):
         self.b.open(self.url("/release/%s/edit" % (entity_id,)))
 
@@ -237,4 +237,3 @@
         page = self.b.response().read()
         if "Release information" not in page:
             raise Exception('unable to post edit')
->>>>>>> ba954cf0
